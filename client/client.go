package client

import (
	"bytes"
	"compress/gzip"
	"context"
	"errors"
	"fmt"
	"github.com/nats-io/nats.go"
	"gitlab.com/shar-workflow/shar/client/api"
	"gitlab.com/shar-workflow/shar/client/parser"
	"gitlab.com/shar-workflow/shar/common"
	"gitlab.com/shar-workflow/shar/common/ctxkey"
	"gitlab.com/shar-workflow/shar/common/element"
	"gitlab.com/shar-workflow/shar/common/header"
	"gitlab.com/shar-workflow/shar/common/logx"
	"gitlab.com/shar-workflow/shar/common/setup"
	"gitlab.com/shar-workflow/shar/common/subj"
	"gitlab.com/shar-workflow/shar/common/workflow"
	api2 "gitlab.com/shar-workflow/shar/internal/client/api"
	"gitlab.com/shar-workflow/shar/model"
	errors2 "gitlab.com/shar-workflow/shar/server/errors"
	"gitlab.com/shar-workflow/shar/server/errors/keys"
	"gitlab.com/shar-workflow/shar/server/messages"
	"gitlab.com/shar-workflow/shar/server/vars"
	"golang.org/x/exp/slog"
	"google.golang.org/grpc/codes"
	"google.golang.org/protobuf/proto"
	"google.golang.org/protobuf/types/known/emptypb"
	"google.golang.org/protobuf/types/known/wrapperspb"
	"io"
	"strconv"
	"strings"
	"time"
)

// LogClient represents a client which is capable of logging to the SHAR infrastructure.
type LogClient interface {
	// Log logs to the underlying SHAR infrastructure.
	Log(ctx context.Context, severity messages.WorkflowLogLevel, code int32, message string, attrs map[string]string) error
}

// JobClient represents a client that is sent to all service tasks to facilitate logging.
type JobClient interface {
	LogClient
}

type jobClient struct {
	cl         *Client
	trackingID string
}

// Log logs to the span related to this jobClient instance.
func (c *jobClient) Log(ctx context.Context, severity messages.WorkflowLogLevel, code int32, message string, attrs map[string]string) error {
	return c.cl.clientLog(ctx, c.trackingID, severity, code, message, attrs)
}

// MessageClient represents a client which supports logging and sending Workflow Messages to the underlying SHAR instrastructure.
type MessageClient interface {
	LogClient
	// SendMessage sends a Workflow Message
	SendMessage(ctx context.Context, name string, key any, vars model.Vars) error
}

type messageClient struct {
	cl         *Client
	wfiID      string
	trackingID string
}

// SendMessage sends a Workflow Message into the SHAR engine
func (c *messageClient) SendMessage(ctx context.Context, name string, key any, vars model.Vars) error {
	return c.cl.SendMessage(ctx, name, key, vars)
}

// Log logs to the span related to this jobClient instance.
func (c *messageClient) Log(ctx context.Context, severity messages.WorkflowLogLevel, code int32, message string, attrs map[string]string) error {
	return c.cl.clientLog(ctx, c.trackingID, severity, code, message, attrs)
}

// ServiceFn provides the signature for service task functions.
type ServiceFn func(ctx context.Context, client JobClient, vars model.Vars) (model.Vars, error)

// ProcessTerminateFn provides the signature for process terminate functions.
type ProcessTerminateFn func(ctx context.Context, vars model.Vars, wfError *model.Error, endState model.CancellationState)

// SenderFn provides the signature for functions that can act as Workflow Message senders.
type SenderFn func(ctx context.Context, client MessageClient, vars model.Vars) error

// Client implements a SHAR client capable of listening for service task activations, listening for Workflow Messages, and interating with the API
type Client struct {
	js               nats.JetStreamContext
	SvcTasks         map[string]ServiceFn
	con              *nats.Conn
	MsgSender        map[string]SenderFn
	storageType      nats.StorageType
	ns               string
	listenTasks      map[string]struct{}
	msgListenTasks   map[string]struct{}
	proCompleteTasks map[string]ProcessTerminateFn
	txJS             nats.JetStreamContext
	txCon            *nats.Conn
	wfInstance       nats.KeyValue
	wf               nats.KeyValue
	job              nats.KeyValue
	concurrency      int
}

// Option represents a configuration changer for the client.
type Option interface {
	configure(client *Client)
}

// New creates a new SHAR client instance
func New(option ...Option) *Client {
	client := &Client{
		storageType:      nats.FileStorage,
		SvcTasks:         make(map[string]ServiceFn),
		MsgSender:        make(map[string]SenderFn),
		listenTasks:      make(map[string]struct{}),
		msgListenTasks:   make(map[string]struct{}),
		proCompleteTasks: make(map[string]ProcessTerminateFn),
		ns:               "default",
		concurrency:      10,
	}
	for _, i := range option {
		i.configure(client)
	}
	return client
}

// Dial instructs the client to connect to a NATS server.
func (c *Client) Dial(natsURL string, opts ...nats.Option) error {
	n, err := nats.Connect(natsURL, opts...)
	if err != nil {
		return c.clientErr(context.Background(), err)
	}
	txnc, err := nats.Connect(natsURL, opts...)
	if err != nil {
		return c.clientErr(context.Background(), err)
	}
	js, err := n.JetStream()
	if err != nil {
		return c.clientErr(context.Background(), err)
	}
	txJS, err := txnc.JetStream()
	if err != nil {
		return c.clientErr(context.Background(), err)
	}
	c.js = js
	c.txJS = txJS
	c.con = n
	c.txCon = txnc

	if c.wfInstance, err = js.KeyValue("WORKFLOW_INSTANCE"); err != nil {
		return fmt.Errorf("connect to workflow instance kv: %w", err)
	}
	if c.wf, err = js.KeyValue("WORKFLOW_DEF"); err != nil {
		return fmt.Errorf("connect to workflow definition kv: %w", err)
	}
	if c.job, err = js.KeyValue("WORKFLOW_JOB"); err != nil {
		return fmt.Errorf("connect to workflow job kv: %w", err)
	}

	cdef := &nats.ConsumerConfig{
		Durable:         "ProcessTerminateConsumer_" + c.ns,
		Description:     "Processing queue for process end",
		AckPolicy:       nats.AckExplicitPolicy,
		AckWait:         30 * time.Second,
		FilterSubject:   subj.NS(messages.WorkflowProcessTerminated, c.ns),
		MaxAckPending:   65535,
		MaxRequestBatch: 1,
	}
	if err := setup.EnsureConsumer(js, "WORKFLOW", *cdef); err != nil {
		return fmt.Errorf("setting up end event queue")
	}

	return nil
}

// RegisterServiceTask adds a new service task to listen for to the client.
func (c *Client) RegisterServiceTask(ctx context.Context, taskName string, fn ServiceFn, opts ...RegOpt) error {
	opt := &registerTaskOptions{}
	for _, o := range opts {
		o.apply(opt)
	}
	id, err := c.getServiceTaskRoutingID(ctx, taskName, opt.id)
	if err != nil {
		return fmt.Errorf("get service task routing: %w", err)
	}
	if _, ok := c.SvcTasks[taskName]; ok {
		return fmt.Errorf("service task '%s' already registered: %w", taskName, errors2.ErrServiceTaskAlreadyRegistered)
	}
	c.SvcTasks[taskName] = fn
	c.listenTasks[id] = struct{}{}
	return nil
}

// RegisterMessageSender registers a function that requires support for sending Workflow Messages
func (c *Client) RegisterMessageSender(ctx context.Context, workflowName string, messageName string, sender SenderFn) error {
	if _, ok := c.MsgSender[workflowName+"_"+messageName]; ok {
		return fmt.Errorf("message sender '%s' already registered: %w", messageName, errors2.ErrMessageSenderAlreadyRegistered)
	}
	c.MsgSender[workflowName+"_"+messageName] = sender
	c.msgListenTasks[workflowName+"_"+messageName] = struct{}{}
	return nil
}

// Listen starts processing the client message queues.
func (c *Client) Listen(ctx context.Context) error {
	if err := c.listen(ctx); err != nil {
		return c.clientErr(ctx, err)
	}
	if err := c.listenProcessTerminate(ctx); err != nil {
		return c.clientErr(ctx, err)
	}
	return nil
}

func (c *Client) listen(ctx context.Context) error {
	closer := make(chan struct{}, 1)
	tasks := make(map[string]string)
	for i := range c.listenTasks {
		tasks[i] = subj.NS(messages.WorkflowJobServiceTaskExecute+"."+i, c.ns)
	}
	for i := range c.msgListenTasks {
		tasks[i] = subj.NS(messages.WorkflowJobSendMessageExecute+"."+i, c.ns)
	}
	for k, v := range tasks {
		err := common.Process(ctx, c.js, "jobExecute", closer, v, "ServiceTask_"+k, c.concurrency, func(ctx context.Context, log *slog.Logger, msg *nats.Msg) (bool, error) {
			ut := &model.WorkflowState{}
			if err := proto.Unmarshal(msg.Data, ut); err != nil {
				log.Error("unmarshaling", err)
				return false, fmt.Errorf("service task listener: %w", err)
			}
			ctx = context.WithValue(ctx, ctxkey.WorkflowInstanceID, ut.WorkflowInstanceId)
			ctx = context.WithValue(ctx, ctxkey.ProcessInstanceID, ut.ProcessInstanceId)
			ctx, err := header.FromMsgHeaderToCtx(ctx, msg.Header)
			if err != nil {
				return true, &errors2.ErrWorkflowFatal{Err: fmt.Errorf("obtain headers from message: %w", err)}
			}
			switch ut.ElementType {
			case element.ServiceTask:
				trackingID := common.TrackingID(ut.Id).ID()
				job, err := c.GetJob(ctx, trackingID)
				if err != nil {
					log.Error("get job", err, slog.String("JobId", trackingID))
					return false, fmt.Errorf("get service task job kv: %w", err)
				}
				svcFn, ok := c.SvcTasks[*job.Execute]
				if !ok {
					log.Error("find service function", err, slog.String("fn", *job.Execute))
					return false, fmt.Errorf("find service task function: %w", err)
				}
				dv, err := vars.Decode(ctx, job.Vars)
				if err != nil {
					log.Error("decode vars", err, slog.String("fn", *job.Execute))
					return false, fmt.Errorf("decode service task job variables: %w", err)
				}
				newVars, err := func() (v model.Vars, e error) {
					defer func() {
						if r := recover(); r != nil {
							v = model.Vars{}
							e = &errors2.ErrWorkflowFatal{Err: fmt.Errorf("call to service task \"%s\" terminated in panic: %w", *ut.Execute, r.(error))}
						}
					}()
					v, e = svcFn(ctx, &jobClient{cl: c, trackingID: trackingID}, dv)
					return
				}()
				if err != nil {
					var handled bool
					wfe := &workflow.Error{}
					if errors.As(err, wfe) {
						v, err := vars.Encode(ctx, newVars)
						if err != nil {
							return true, &errors2.ErrWorkflowFatal{Err: fmt.Errorf("encode service task variables: %w", err)}
						}
						res := &model.HandleWorkflowErrorResponse{}
						req := &model.HandleWorkflowErrorRequest{TrackingId: trackingID, ErrorCode: wfe.Code, Vars: v}
						if err2 := api2.Call(ctx, c.txCon, messages.APIHandleWorkflowError, req, res); err2 != nil {
							// TODO: This isn't right.  If this call fails it assumes it is handled!
							reterr := fmt.Errorf("handle workflow error: %w", err2)
							return true, logx.Err(ctx, "handle a workflow error", reterr, slog.Any("workflowError", wfe))
						}
						handled = res.Handled
					}
					if !handled {
						log.Warn("execution of service task function", err)
					}
					return wfe.Code != "", err
				}
				err = c.completeServiceTask(ctx, trackingID, newVars)
				ae := &api.Error{}
				if errors.As(err, &ae) {
					if codes.Code(ae.Code) == codes.Internal {
						log.Error("complete service task", err)
						e := &model.Error{
							Id:   "",
							Name: ae.Message,
							Code: "client-" + strconv.Itoa(ae.Code),
						}
						if err := c.cancelWorkflowInstanceWithError(ctx, ut.WorkflowInstanceId, e); err != nil {
							log.Error("cancel workflow instance in response to fatal error", err)
						}
						return true, nil
					}
				} else if errors2.IsWorkflowFatal(err) {
					return true, err
				}
				if err != nil {
					log.Warn("complete service task", err)
					return false, fmt.Errorf("complete service task: %w", err)
				}
				return true, nil

			case element.MessageIntermediateThrowEvent:
				trackingID := common.TrackingID(ut.Id).ID()
				job, err := c.GetJob(ctx, trackingID)
				if err != nil {
					log.Error("get send message task", err, slog.String("JobId", common.TrackingID(ut.Id).ID()))
					return false, fmt.Errorf("complete send message task: %w", err)
				}
				sendFn, ok := c.MsgSender[job.WorkflowName+"_"+*job.Execute]
				if !ok {
					return true, nil
				}

				dv, err := vars.Decode(ctx, job.Vars)
				if err != nil {
					log.Error("decode vars", err, slog.String("fn", *job.Execute))
					return false, &errors2.ErrWorkflowFatal{Err: fmt.Errorf("decode send message variables: %w", err)}
				}
				ctx = context.WithValue(ctx, ctxkey.TrackingID, trackingID)
				if err := sendFn(ctx, &messageClient{cl: c, trackingID: trackingID, wfiID: job.WorkflowInstanceId}, dv); err != nil {
					log.Warn("nats listener", err)
					return false, err
				}
				if err := c.completeSendMessage(ctx, trackingID, make(map[string]any)); errors2.IsWorkflowFatal(err) {
					log.Error("a fatal error occurred in message sender "+*job.Execute, err)
				} else if err != nil {
					log.Error("API error", err)
					return false, err
				}
				return true, nil
			}
			return true, nil
		})
		if err != nil {
			return fmt.Errorf("connect to service task consumer: %w", err)
		}
	}
	return nil
}

func (c *Client) listenProcessTerminate(ctx context.Context) error {
	closer := make(chan struct{}, 1)
	err := common.Process(ctx, c.js, "ProcessTerminateConsumer_"+c.ns, closer, subj.NS(messages.WorkflowProcessTerminated, c.ns), "ProcessTerminateConsumer_"+c.ns, 4, func(ctx context.Context, log *slog.Logger, msg *nats.Msg) (bool, error) {
		st := &model.WorkflowState{}
		if err := proto.Unmarshal(msg.Data, st); err != nil {
			log.Error("proto unmarshal error", err)
			return true, fmt.Errorf("listenProcessTerminate unmarshalling proto: %w", err)
		}
		callCtx := context.WithValue(ctx, keys.ContextKey(keys.ProcessInstanceID), st.ProcessInstanceId)
		v, err := vars.Decode(callCtx, st.Vars)
		if err != nil {
			return true, fmt.Errorf("listenProcessTerminate decoding vars: %w", err)
		}
		if fn, ok := c.proCompleteTasks[st.ProcessName]; ok {
			fn(callCtx, v, st.Error, st.State)
		}
		return true, nil
	})
	if err != nil {
		return fmt.Errorf("listen workflow complete process: %w", err)
	}
	return nil
}

// ListUserTaskIDs returns a list of user tasks for a particular owner
func (c *Client) ListUserTaskIDs(ctx context.Context, owner string) (*model.UserTasks, error) {
	res := &model.UserTasks{}
	req := &model.ListUserTasksRequest{Owner: owner}
	if err := api2.Call(ctx, c.txCon, messages.APIListUserTaskIDs, req, res); err != nil {
		return nil, c.clientErr(ctx, err)
	}
	return res, nil
}

// CompleteUserTask completes a task and sends the variables back to the workflow
func (c *Client) CompleteUserTask(ctx context.Context, owner string, trackingID string, newVars model.Vars) error {
	ev, err := vars.Encode(ctx, newVars)
	if err != nil {
		return fmt.Errorf("decode variables for complete user task: %w", err)
	}
	res := &emptypb.Empty{}
	req := &model.CompleteUserTaskRequest{Owner: owner, TrackingId: trackingID, Vars: ev}
	if err := api2.Call(ctx, c.txCon, messages.APICompleteUserTask, req, res); err != nil {
		return c.clientErr(ctx, err)
	}
	return nil
}

func (c *Client) completeServiceTask(ctx context.Context, trackingID string, newVars model.Vars) error {
	ev, err := vars.Encode(ctx, newVars)
	if err != nil {
		return fmt.Errorf("decode variables for complete service task: %w", err)
	}
	res := &emptypb.Empty{}
	req := &model.CompleteServiceTaskRequest{TrackingId: trackingID, Vars: ev}
	if err := api2.Call(ctx, c.txCon, messages.APICompleteServiceTask, req, res); err != nil {
		return c.clientErr(ctx, err)
	}
	return nil
}

func (c *Client) completeSendMessage(ctx context.Context, trackingID string, newVars model.Vars) error {
	ev, err := vars.Encode(ctx, newVars)
	if err != nil {
		return fmt.Errorf("decode variables for complete send message: %w", err)
	}
	res := &emptypb.Empty{}
	req := &model.CompleteSendMessageRequest{TrackingId: trackingID, Vars: ev}
	if err := api2.Call(ctx, c.txCon, messages.APICompleteSendMessageTask, req, res); err != nil {
		return c.clientErr(ctx, err)
	}
	return nil
}

// LoadBPMNWorkflowFromBytes loads, parses, and stores a BPMN workflow in SHAR.
func (c *Client) LoadBPMNWorkflowFromBytes(ctx context.Context, name string, b []byte) (string, error) {
	rdr := bytes.NewReader(b)
	wf, err := parser.Parse(name, rdr)
	if err != nil {
		return "", c.clientErr(ctx, err)
	}
	rdr = bytes.NewReader(b)
	compressed := &bytes.Buffer{}
	archiver := gzip.NewWriter(compressed)
	if _, err := io.Copy(archiver, rdr); err != nil {
		return "", fmt.Errorf("fasiled to compress source: %w", err)
	}
	if err := archiver.Close(); err != nil {
		return "", fmt.Errorf("fasiled to complete source compression: %w", err)
	}
	wf.GzipSource = compressed.Bytes()

	res := &wrapperspb.StringValue{}
	if err := api2.Call(ctx, c.txCon, messages.APIStoreWorkflow, wf, res); err != nil {
		return "", c.clientErr(ctx, err)
	}
	return res.Value, nil
}

// HasWorkflowDefinitionChanged - given a workflow name and a BPMN xml, return true if the resulting definition is different.
func (c *Client) HasWorkflowDefinitionChanged(ctx context.Context, name string, b []byte) (bool, error) {
	versions, err := c.GetWorkflowVersions(ctx, name)
	if err != nil {
		if strings.Contains(err.Error(), "not found") {
			return true, nil
		}
		return false, err
	}
	rdr := bytes.NewReader(b)
	wf, err := parser.Parse(name, rdr)
	if err != nil {
		return false, c.clientErr(ctx, err)
	}
	hash, err := workflow.GetHash(wf)
	if err != nil {
		return false, c.clientErr(ctx, err)
	}
	return !bytes.Equal(versions.Version[len(versions.Version)-1].Sha256, hash), nil
}

// GetWorkflowVersions - returns a list of versions for a given workflow.
func (c *Client) GetWorkflowVersions(ctx context.Context, name string) (*model.WorkflowVersions, error) {
	req := &model.GetWorkflowVersionsRequest{
		Name: name,
	}
	res := &model.GetWorkflowVersionsResponse{}
	if err := api2.Call(ctx, c.txCon, messages.APIGetWorkflowVersions, req, res); err != nil {
		return nil, c.clientErr(ctx, err)
	}
	return res.Versions, nil
}

// GetWorkflow - retrieves a workflow model given its ID
func (c *Client) GetWorkflow(ctx context.Context, id string) (*model.Workflow, error) {
	req := &model.GetWorkflowRequest{
		Id: id,
	}
	res := &model.GetWorkflowResponse{}
	if err := api2.Call(ctx, c.txCon, messages.APIGetWorkflow, req, res); err != nil {
		return nil, c.clientErr(ctx, err)
	}
	return res.Definition, nil
}

// CancelWorkflowInstance cancels a running workflow instance.
func (c *Client) CancelWorkflowInstance(ctx context.Context, instanceID string) error {
	return c.cancelWorkflowInstanceWithError(ctx, instanceID, nil)
}

func (c *Client) cancelWorkflowInstanceWithError(ctx context.Context, instanceID string, wfe *model.Error) error {
	res := &emptypb.Empty{}
	req := &model.CancelWorkflowInstanceRequest{
		Id:    instanceID,
		State: model.CancellationState_errored,
		Error: wfe,
	}
	if err := api2.Call(ctx, c.txCon, messages.APICancelWorkflowInstance, req, res); err != nil {
		return c.clientErr(ctx, err)
	}
	return nil
}

// LaunchWorkflow launches a new workflow instance.
func (c *Client) LaunchWorkflow(ctx context.Context, workflowName string, mvars model.Vars) (string, string, error) {
	ev, err := vars.Encode(ctx, mvars)
	if err != nil {
		return "", "", fmt.Errorf("encode variables for launch workflow: %w", err)
	}
	req := &model.LaunchWorkflowRequest{Name: workflowName, Vars: ev}
	res := &model.LaunchWorkflowResponse{}
	if err := api2.Call(ctx, c.txCon, messages.APILaunchWorkflow, req, res); err != nil {
		return "", "", c.clientErr(ctx, err)
	}
	return res.InstanceId, res.WorkflowId, nil
}

// ListWorkflowInstance gets a list of running workflow instances by workflow name.
func (c *Client) ListWorkflowInstance(ctx context.Context, name string) ([]*model.ListWorkflowInstanceResult, error) {
	req := &model.ListWorkflowInstanceRequest{WorkflowName: name}
	res := &model.ListWorkflowInstanceResponse{}
	if err := api2.Call(ctx, c.txCon, messages.APIListWorkflowInstance, req, res); err != nil {
		return nil, c.clientErr(ctx, err)
	}
	return res.Result, nil
}

// ListWorkflows gets a list of launchable workflow in SHAR.
func (c *Client) ListWorkflows(ctx context.Context) ([]*model.ListWorkflowResult, error) {
	req := &emptypb.Empty{}
	res := &model.ListWorkflowsResponse{}
	if err := api2.Call(ctx, c.txCon, messages.APIListWorkflows, req, res); err != nil {
		return nil, c.clientErr(ctx, err)
	}
	return res.Result, nil
}

// ListWorkflowInstanceProcesses lists the current process IDs for a workflow instance.
func (c *Client) ListWorkflowInstanceProcesses(ctx context.Context, id string) (*model.ListWorkflowInstanceProcessesResult, error) {
	req := &model.ListWorkflowInstanceProcessesRequest{Id: id}
	res := &model.ListWorkflowInstanceProcessesResult{}
	if err := api2.Call(ctx, c.txCon, messages.APIListWorkflowInstanceProcesses, req, res); err != nil {
		return nil, c.clientErr(ctx, err)
	}
	return res, nil
}

// GetProcessInstanceStatus lists the current workflow states for a process instance.
func (c *Client) GetProcessInstanceStatus(ctx context.Context, id string) (*model.GetProcessInstanceStatusResult, error) {
	req := &model.GetProcessInstanceStatusRequest{Id: id}
	res := &model.GetProcessInstanceStatusResult{}
	if err := api2.Call(ctx, c.txCon, messages.APIGetProcessInstanceStatus, req, res); err != nil {
		return nil, c.clientErr(ctx, err)
	}
	return res, nil
}

<<<<<<< HEAD
func (c *Client) getServiceTaskRoutingID(ctx context.Context, name string, requestedId string) (string, error) {
	req := &model.GetServiceTaskRoutingIDRequest{Name: name, RequestedId: requestedId}
	res := &model.GetServiceTaskRoutingIDResponse{}
	if err := callAPI(ctx, c.txCon, messages.APIGetServiceTaskRoutingID, req, res); err != nil {
=======
func (c *Client) getServiceTaskRoutingID(ctx context.Context, id string) (string, error) {
	req := &wrapperspb.StringValue{Value: id}
	res := &wrapperspb.StringValue{}
	if err := api2.Call(ctx, c.txCon, messages.APIGetServiceTaskRoutingID, req, res); err != nil {
>>>>>>> 96a73377
		return "", c.clientErr(ctx, err)
	}
	return res.Id, nil
}

// GetUserTask fetches details for a user task based upon an ID obtained from, ListUserTasks
func (c *Client) GetUserTask(ctx context.Context, owner string, trackingID string) (*model.GetUserTaskResponse, model.Vars, error) {
	req := &model.GetUserTaskRequest{Owner: owner, TrackingId: trackingID}
	res := &model.GetUserTaskResponse{}
	if err := api2.Call(ctx, c.txCon, messages.APIGetUserTask, req, res); err != nil {
		return nil, nil, c.clientErr(ctx, err)
	}
	v, err := vars.Decode(ctx, res.Vars)
	if err != nil {
		return nil, nil, c.clientErr(ctx, err)
	}
	return res, v, nil
}

// SendMessage sends a Workflow Message to a specific workflow instance
func (c *Client) SendMessage(ctx context.Context, name string, key any, mvars model.Vars) error {
	var skey string
	switch key.(type) {
	case string:
		skey = "\"" + fmt.Sprintf("%+v", key) + "\""
	default:
		skey = fmt.Sprintf("%+v", key)
	}
	b, err := vars.Encode(ctx, mvars)
	if err != nil {
		return fmt.Errorf("encode variables for send message: %w", err)
	}
	req := &model.SendMessageRequest{Name: name, CorrelationKey: skey, Vars: b}
	res := &emptypb.Empty{}
	if err := api2.Call(ctx, c.txCon, messages.APISendMessage, req, res); err != nil {
		return c.clientErr(ctx, err)
	}
	return nil
}

func (c *Client) clientErr(_ context.Context, err error) error {
	return fmt.Errorf("client error: %w", err)
}

// RegisterProcessComplete registers a function to be executed when a shar workflow process terminates.
func (c *Client) RegisterProcessComplete(processId string, fn ProcessTerminateFn) error {
	c.proCompleteTasks[processId] = fn
	return nil
}

// GetServerInstanceStats is an unsupported function to obtain server metrics
func (c *Client) GetServerInstanceStats(ctx context.Context) (*model.WorkflowStats, error) {
	req := &emptypb.Empty{}
	res := &model.WorkflowStats{}
	if err := api2.Call(ctx, c.txCon, messages.APIGetServerInstanceStats, req, res); err != nil {
		return nil, c.clientErr(ctx, err)
	}
	return res, nil
}

// GetProcessHistory gets the history for a process.
func (c *Client) GetProcessHistory(ctx context.Context, processInstanceId string) (*model.GetProcessHistoryResponse, error) {
	req := &model.GetProcessHistoryRequest{Id: processInstanceId}
	res := &model.GetProcessHistoryResponse{}
	if err := api2.Call(ctx, c.txCon, messages.APIGetProcessHistory, req, res); err != nil {
		return nil, c.clientErr(ctx, err)
	}
	return res, nil
}

func (c *Client) clientLog(ctx context.Context, trackingID string, severity messages.WorkflowLogLevel, code int32, message string, attrs map[string]string) error {
	if err := common.Log(ctx, c.txJS, trackingID, model.LogSource_logSourceJob, severity, code, message, attrs); err != nil {
		return fmt.Errorf("client log: %w", err)
	}
	return nil
}

// GetJob returns a Job given a tracking ID
func (c *Client) GetJob(ctx context.Context, id string) (*model.WorkflowState, error) {
	job := &model.WorkflowState{}
	// TODO: Stop direct data read
	if err := common.LoadObj(ctx, c.job, id, job); err != nil {
		return nil, fmt.Errorf("load object for get job: %w", err)
	}
	return job, nil
}<|MERGE_RESOLUTION|>--- conflicted
+++ resolved
@@ -6,6 +6,7 @@
 	"context"
 	"errors"
 	"fmt"
+	"github.com/hashicorp/go-version"
 	"github.com/nats-io/nats.go"
 	"gitlab.com/shar-workflow/shar/client/api"
 	"gitlab.com/shar-workflow/shar/client/parser"
@@ -15,7 +16,9 @@
 	"gitlab.com/shar-workflow/shar/common/header"
 	"gitlab.com/shar-workflow/shar/common/logx"
 	"gitlab.com/shar-workflow/shar/common/setup"
+	"gitlab.com/shar-workflow/shar/common/setup/upgrader"
 	"gitlab.com/shar-workflow/shar/common/subj"
+	version2 "gitlab.com/shar-workflow/shar/common/version"
 	"gitlab.com/shar-workflow/shar/common/workflow"
 	api2 "gitlab.com/shar-workflow/shar/internal/client/api"
 	"gitlab.com/shar-workflow/shar/model"
@@ -89,21 +92,24 @@
 
 // Client implements a SHAR client capable of listening for service task activations, listening for Workflow Messages, and interating with the API
 type Client struct {
-	js               nats.JetStreamContext
-	SvcTasks         map[string]ServiceFn
-	con              *nats.Conn
-	MsgSender        map[string]SenderFn
-	storageType      nats.StorageType
-	ns               string
-	listenTasks      map[string]struct{}
-	msgListenTasks   map[string]struct{}
-	proCompleteTasks map[string]ProcessTerminateFn
-	txJS             nats.JetStreamContext
-	txCon            *nats.Conn
-	wfInstance       nats.KeyValue
-	wf               nats.KeyValue
-	job              nats.KeyValue
-	concurrency      int
+	js                              nats.JetStreamContext
+	SvcTasks                        map[string]ServiceFn
+	con                             *nats.Conn
+	MsgSender                       map[string]SenderFn
+	storageType                     nats.StorageType
+	ns                              string
+	listenTasks                     map[string]struct{}
+	msgListenTasks                  map[string]struct{}
+	proCompleteTasks                map[string]ProcessTerminateFn
+	txJS                            nats.JetStreamContext
+	txCon                           *nats.Conn
+	wfInstance                      nats.KeyValue
+	wf                              nats.KeyValue
+	job                             nats.KeyValue
+	concurrency                     int
+	ExpectedCompatibleServerVersion *version.Version
+	ExpectedServerVersion           *version.Version
+	version                         *version.Version
 }
 
 // Option represents a configuration changer for the client.
@@ -151,6 +157,12 @@
 	c.txJS = txJS
 	c.con = n
 	c.txCon = txnc
+
+	ctx := context.Background()
+	_, err = c.GetServerVersion(ctx)
+	if err != nil {
+		return fmt.Errorf("server version: %w", err)
+	}
 
 	if c.wfInstance, err = js.KeyValue("WORKFLOW_INSTANCE"); err != nil {
 		return fmt.Errorf("connect to workflow instance kv: %w", err)
@@ -277,7 +289,7 @@
 						}
 						res := &model.HandleWorkflowErrorResponse{}
 						req := &model.HandleWorkflowErrorRequest{TrackingId: trackingID, ErrorCode: wfe.Code, Vars: v}
-						if err2 := api2.Call(ctx, c.txCon, messages.APIHandleWorkflowError, req, res); err2 != nil {
+						if err2 := api2.Call(ctx, c.txCon, messages.APIHandleWorkflowError, c.ExpectedCompatibleServerVersion, req, res); err2 != nil {
 							// TODO: This isn't right.  If this call fails it assumes it is handled!
 							reterr := fmt.Errorf("handle workflow error: %w", err2)
 							return true, logx.Err(ctx, "handle a workflow error", reterr, slog.Any("workflowError", wfe))
@@ -380,7 +392,7 @@
 func (c *Client) ListUserTaskIDs(ctx context.Context, owner string) (*model.UserTasks, error) {
 	res := &model.UserTasks{}
 	req := &model.ListUserTasksRequest{Owner: owner}
-	if err := api2.Call(ctx, c.txCon, messages.APIListUserTaskIDs, req, res); err != nil {
+	if err := api2.Call(ctx, c.txCon, messages.APIListUserTaskIDs, c.ExpectedCompatibleServerVersion, req, res); err != nil {
 		return nil, c.clientErr(ctx, err)
 	}
 	return res, nil
@@ -394,7 +406,7 @@
 	}
 	res := &emptypb.Empty{}
 	req := &model.CompleteUserTaskRequest{Owner: owner, TrackingId: trackingID, Vars: ev}
-	if err := api2.Call(ctx, c.txCon, messages.APICompleteUserTask, req, res); err != nil {
+	if err := api2.Call(ctx, c.txCon, messages.APICompleteUserTask, c.ExpectedCompatibleServerVersion, req, res); err != nil {
 		return c.clientErr(ctx, err)
 	}
 	return nil
@@ -407,7 +419,7 @@
 	}
 	res := &emptypb.Empty{}
 	req := &model.CompleteServiceTaskRequest{TrackingId: trackingID, Vars: ev}
-	if err := api2.Call(ctx, c.txCon, messages.APICompleteServiceTask, req, res); err != nil {
+	if err := api2.Call(ctx, c.txCon, messages.APICompleteServiceTask, c.ExpectedCompatibleServerVersion, req, res); err != nil {
 		return c.clientErr(ctx, err)
 	}
 	return nil
@@ -420,7 +432,7 @@
 	}
 	res := &emptypb.Empty{}
 	req := &model.CompleteSendMessageRequest{TrackingId: trackingID, Vars: ev}
-	if err := api2.Call(ctx, c.txCon, messages.APICompleteSendMessageTask, req, res); err != nil {
+	if err := api2.Call(ctx, c.txCon, messages.APICompleteSendMessageTask, c.ExpectedCompatibleServerVersion, req, res); err != nil {
 		return c.clientErr(ctx, err)
 	}
 	return nil
@@ -445,7 +457,7 @@
 	wf.GzipSource = compressed.Bytes()
 
 	res := &wrapperspb.StringValue{}
-	if err := api2.Call(ctx, c.txCon, messages.APIStoreWorkflow, wf, res); err != nil {
+	if err := api2.Call(ctx, c.txCon, messages.APIStoreWorkflow, c.ExpectedCompatibleServerVersion, wf, res); err != nil {
 		return "", c.clientErr(ctx, err)
 	}
 	return res.Value, nil
@@ -478,7 +490,7 @@
 		Name: name,
 	}
 	res := &model.GetWorkflowVersionsResponse{}
-	if err := api2.Call(ctx, c.txCon, messages.APIGetWorkflowVersions, req, res); err != nil {
+	if err := api2.Call(ctx, c.txCon, messages.APIGetWorkflowVersions, c.ExpectedCompatibleServerVersion, req, res); err != nil {
 		return nil, c.clientErr(ctx, err)
 	}
 	return res.Versions, nil
@@ -490,7 +502,7 @@
 		Id: id,
 	}
 	res := &model.GetWorkflowResponse{}
-	if err := api2.Call(ctx, c.txCon, messages.APIGetWorkflow, req, res); err != nil {
+	if err := api2.Call(ctx, c.txCon, messages.APIGetWorkflow, c.ExpectedCompatibleServerVersion, req, res); err != nil {
 		return nil, c.clientErr(ctx, err)
 	}
 	return res.Definition, nil
@@ -508,7 +520,7 @@
 		State: model.CancellationState_errored,
 		Error: wfe,
 	}
-	if err := api2.Call(ctx, c.txCon, messages.APICancelWorkflowInstance, req, res); err != nil {
+	if err := api2.Call(ctx, c.txCon, messages.APICancelWorkflowInstance, c.ExpectedCompatibleServerVersion, req, res); err != nil {
 		return c.clientErr(ctx, err)
 	}
 	return nil
@@ -522,7 +534,7 @@
 	}
 	req := &model.LaunchWorkflowRequest{Name: workflowName, Vars: ev}
 	res := &model.LaunchWorkflowResponse{}
-	if err := api2.Call(ctx, c.txCon, messages.APILaunchWorkflow, req, res); err != nil {
+	if err := api2.Call(ctx, c.txCon, messages.APILaunchWorkflow, c.ExpectedCompatibleServerVersion, req, res); err != nil {
 		return "", "", c.clientErr(ctx, err)
 	}
 	return res.InstanceId, res.WorkflowId, nil
@@ -532,7 +544,7 @@
 func (c *Client) ListWorkflowInstance(ctx context.Context, name string) ([]*model.ListWorkflowInstanceResult, error) {
 	req := &model.ListWorkflowInstanceRequest{WorkflowName: name}
 	res := &model.ListWorkflowInstanceResponse{}
-	if err := api2.Call(ctx, c.txCon, messages.APIListWorkflowInstance, req, res); err != nil {
+	if err := api2.Call(ctx, c.txCon, messages.APIListWorkflowInstance, c.ExpectedCompatibleServerVersion, req, res); err != nil {
 		return nil, c.clientErr(ctx, err)
 	}
 	return res.Result, nil
@@ -542,7 +554,7 @@
 func (c *Client) ListWorkflows(ctx context.Context) ([]*model.ListWorkflowResult, error) {
 	req := &emptypb.Empty{}
 	res := &model.ListWorkflowsResponse{}
-	if err := api2.Call(ctx, c.txCon, messages.APIListWorkflows, req, res); err != nil {
+	if err := api2.Call(ctx, c.txCon, messages.APIListWorkflows, c.ExpectedCompatibleServerVersion, req, res); err != nil {
 		return nil, c.clientErr(ctx, err)
 	}
 	return res.Result, nil
@@ -552,7 +564,7 @@
 func (c *Client) ListWorkflowInstanceProcesses(ctx context.Context, id string) (*model.ListWorkflowInstanceProcessesResult, error) {
 	req := &model.ListWorkflowInstanceProcessesRequest{Id: id}
 	res := &model.ListWorkflowInstanceProcessesResult{}
-	if err := api2.Call(ctx, c.txCon, messages.APIListWorkflowInstanceProcesses, req, res); err != nil {
+	if err := api2.Call(ctx, c.txCon, messages.APIListWorkflowInstanceProcesses, c.ExpectedCompatibleServerVersion, req, res); err != nil {
 		return nil, c.clientErr(ctx, err)
 	}
 	return res, nil
@@ -562,23 +574,16 @@
 func (c *Client) GetProcessInstanceStatus(ctx context.Context, id string) (*model.GetProcessInstanceStatusResult, error) {
 	req := &model.GetProcessInstanceStatusRequest{Id: id}
 	res := &model.GetProcessInstanceStatusResult{}
-	if err := api2.Call(ctx, c.txCon, messages.APIGetProcessInstanceStatus, req, res); err != nil {
+	if err := api2.Call(ctx, c.txCon, messages.APIGetProcessInstanceStatus, c.ExpectedCompatibleServerVersion, req, res); err != nil {
 		return nil, c.clientErr(ctx, err)
 	}
 	return res, nil
 }
 
-<<<<<<< HEAD
 func (c *Client) getServiceTaskRoutingID(ctx context.Context, name string, requestedId string) (string, error) {
 	req := &model.GetServiceTaskRoutingIDRequest{Name: name, RequestedId: requestedId}
 	res := &model.GetServiceTaskRoutingIDResponse{}
-	if err := callAPI(ctx, c.txCon, messages.APIGetServiceTaskRoutingID, req, res); err != nil {
-=======
-func (c *Client) getServiceTaskRoutingID(ctx context.Context, id string) (string, error) {
-	req := &wrapperspb.StringValue{Value: id}
-	res := &wrapperspb.StringValue{}
-	if err := api2.Call(ctx, c.txCon, messages.APIGetServiceTaskRoutingID, req, res); err != nil {
->>>>>>> 96a73377
+	if err := api2.Call(ctx, c.txCon, messages.APIGetServiceTaskRoutingID, c.ExpectedCompatibleServerVersion, req, res); err != nil {
 		return "", c.clientErr(ctx, err)
 	}
 	return res.Id, nil
@@ -588,7 +593,7 @@
 func (c *Client) GetUserTask(ctx context.Context, owner string, trackingID string) (*model.GetUserTaskResponse, model.Vars, error) {
 	req := &model.GetUserTaskRequest{Owner: owner, TrackingId: trackingID}
 	res := &model.GetUserTaskResponse{}
-	if err := api2.Call(ctx, c.txCon, messages.APIGetUserTask, req, res); err != nil {
+	if err := api2.Call(ctx, c.txCon, messages.APIGetUserTask, c.ExpectedCompatibleServerVersion, req, res); err != nil {
 		return nil, nil, c.clientErr(ctx, err)
 	}
 	v, err := vars.Decode(ctx, res.Vars)
@@ -613,7 +618,7 @@
 	}
 	req := &model.SendMessageRequest{Name: name, CorrelationKey: skey, Vars: b}
 	res := &emptypb.Empty{}
-	if err := api2.Call(ctx, c.txCon, messages.APISendMessage, req, res); err != nil {
+	if err := api2.Call(ctx, c.txCon, messages.APISendMessage, c.ExpectedCompatibleServerVersion, req, res); err != nil {
 		return c.clientErr(ctx, err)
 	}
 	return nil
@@ -633,7 +638,7 @@
 func (c *Client) GetServerInstanceStats(ctx context.Context) (*model.WorkflowStats, error) {
 	req := &emptypb.Empty{}
 	res := &model.WorkflowStats{}
-	if err := api2.Call(ctx, c.txCon, messages.APIGetServerInstanceStats, req, res); err != nil {
+	if err := api2.Call(ctx, c.txCon, messages.APIGetServerInstanceStats, c.ExpectedCompatibleServerVersion, req, res); err != nil {
 		return nil, c.clientErr(ctx, err)
 	}
 	return res, nil
@@ -643,7 +648,7 @@
 func (c *Client) GetProcessHistory(ctx context.Context, processInstanceId string) (*model.GetProcessHistoryResponse, error) {
 	req := &model.GetProcessHistoryRequest{Id: processInstanceId}
 	res := &model.GetProcessHistoryResponse{}
-	if err := api2.Call(ctx, c.txCon, messages.APIGetProcessHistory, req, res); err != nil {
+	if err := api2.Call(ctx, c.txCon, messages.APIGetProcessHistory, c.ExpectedCompatibleServerVersion, req, res); err != nil {
 		return nil, c.clientErr(ctx, err)
 	}
 	return res, nil
@@ -664,4 +669,43 @@
 		return nil, fmt.Errorf("load object for get job: %w", err)
 	}
 	return job, nil
+}
+
+// GetServerVersion returns the current server version
+func (c *Client) GetServerVersion(ctx context.Context) (*version.Version, error) {
+	if c.version == nil {
+		v, err := version.NewVersion(version2.Version)
+		if err != nil {
+			return nil, fmt.Errorf("getting client version: %w", err)
+		}
+		c.version = v
+	}
+	req := &model.GetVersionInfoRequest{
+		ClientVersion: c.version.String(),
+	}
+	res := &model.GetVersionInfoResponse{}
+	if err := api2.Call(ctx, c.con, messages.APIGetVersionInfo, c.ExpectedCompatibleServerVersion, req, res); err != nil {
+		return nil, fmt.Errorf("get version info: %w", err)
+	}
+
+	sv, err := version.NewVersion(res.ServerVersion)
+	if err != nil {
+		return nil, fmt.Errorf("get server version info: %w", err)
+	}
+	cv, err := version.NewVersion(res.MinCompatibleVersion)
+	if err != nil {
+		return nil, fmt.Errorf("get server version info: %w", err)
+	}
+	c.ExpectedServerVersion = sv
+	c.ExpectedCompatibleServerVersion = cv
+
+	if !res.Connect {
+		return sv, fmt.Errorf("incompatible client version: client must be " + cv.String())
+	}
+
+	ok, cv2 := upgrader.IsCompatible(sv)
+	if !ok {
+		return sv, fmt.Errorf("incompatible server version: " + sv.String() + " server must be " + cv2.String())
+	}
+	return sv, nil
 }