--- conflicted
+++ resolved
@@ -49,10 +49,6 @@
 
 }
 
-message SendMessageResponse {
-
-}
-
 message CompleteManualTaskResponse {
 
 }
@@ -767,7 +763,6 @@
 }
 
 message TaskSpecUsageReport{
-<<<<<<< HEAD
   repeated string workflow = 1;
   repeated string process = 2;
   repeated string executingWorkflow = 3;
@@ -780,11 +775,6 @@
 
 message ListTaskSpecUIDsResponse {
   repeated string uid = 1;
-=======
-  repeated string Workflow = 1;
-  repeated string Process = 2;
-  repeated string ExecutingWorkflow = 3;
-  repeated string ExecutingProcessInstance = 4;
 }
 
 // Sender is the sender side of a BPMN message. It contains a byte array of vars destined for the receiver
@@ -802,5 +792,4 @@
 message Exchange {
   Sender sender = 1; // Sender - the sender side of the exchange
   map<string,Receiver> receivers = 2; // Receivers - the receiver sides of the exchange
->>>>>>> 00f6d82a
 }