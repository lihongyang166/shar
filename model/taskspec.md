### TaskSpec

| name | type | description | validation |
|------|------|-------------|------------|
| version | string | Version of task specification. | "1.0" |
| kind | string | Kind of task specification. | "ServiceTask" or "UserTask". |
| metadata | TaskMetadata | Metadata document any non functional information regarding the TaskSpec. |  -  |
| behaviour | TaskBehaviour | Behaviour documents instance behaviour. |  -  |
| parameters | TaskParameters | Parameters document input and output parameters for the task. |  -  |
| events | TaskEvents | Events document errors and messages that can be emitted from the task. |  -  |
### TaskBehaviour

| name | type | description | validation |
|------|------|-------------|------------|
| defaultRetry | DefaultTaskRetry | Retry - the recommended retry behavior for the task, this could be overriden by a workflow. |  -  |
| estimatedMaxDuration | uint64 | EstimatedMaxDuration documents how long the task is expected to run for. | a unix millisecond duration |
| unsafe | bool | Unsafe labels the task as non-idempotent.  Non-idempotent tasks are highly unrecommended. | boolean |
| mock | bool | Mock this task as it has no concrete implementation. | boolean |
| deprecated | bool | Deprecated task.  Workflows can not be executed that include this task. | boolean |
### DefaultTaskRetry

| name | type | description | validation |
|------|------|-------------|------------|
| number | uint32 | Retry - the recommended number of retries for the task. | arbitrary positive integer |
| strategy | RetryStrategy | Strategy for retrying the task. |  enum  |
| initMilli | int64 | InitMilli - initial backoff delay for Static, Linear, Incremental. | positive int |
| intervalMilli | int64 | IntervalMilli - delay interval (Linear) amount to add each attempt (Incremental). | positive int |
| maxMilli | int64 | MaxMilli - delay ceiling (Static, Linear, Incremental). | positive int |
| defaultExceeded | DefaultRetryExceededBehaviour | DefaultExceeded - specifies what to do by default when the attempts have been exhausted.  This only specifies the strategy, and doesn't contain runtime parameters. |  -  |
### DefaultRetryExceededBehaviour

| name | type | description | validation |
|------|------|-------------|------------|
| action | RetryErrorAction | Action to take when retries are exceeded. |  enum  |
| variable | string | Variable - name of variable to set for the SetVariableValue action. | shar-variable |
| variableType | string | VariableType - type of the variable for the SetVariableValue action. | "string", "int", "float", "bool" |
| variableValue | string | Variable value to set for the SetVariableValue action. | arbitrary string representation of a valid value for variableType |
| errorCode | string | ErrorCode for the ThrowWorkflowError action. | a valid workflow error code for the task. |
### RetryErrorAction (Enum)

| name | value | description |
|------|------|-------------|
| PauseWorkflow | 0 | PauseWorkflow - exhausting retries will pause the workflow and send a shar operational message. |
| ThrowWorkflowError | 1 | ThrowWorkflowError - throw a workflow error. |
| SetVariableValue | 2 | SetVariableValue - set a workflow variable value. |
| FailWorkflow | 3 | FailWorkflow - exhausting retries will fail the workflow. |
### RetryStrategy (Enum)

| name | value | description |
|------|------|-------------|
| Linear | 0 | Retry at regular intervals. |
| Incremental | 1 | Retry at increasingly large intervals. |
### TaskParameters

| name | type | description | validation |
|------|------|-------------|------------|
| parameterGroup | ParameterGroup | ParameterGroup is a list of parameters with their categorization.  This is useful for display. | arbitrary string |
| input | Parameter | Input documents input parameters to the task. |  -  |
| output | Parameter | Output documents output parameters for the task. |  -  |
### Parameter

| name | type | description | validation |
|------|------|-------------|------------|
| name | string | Name of the parameter. | arbitrary string |
| short | string | Short description of the parameter. | arbitrary string |
| description | string | Description - a long description of the parameter. | arbitrary string |
| type | string | Type of the parameter. | "string", "int", "float", "bool" |
| customTypeExtension | string | Subtype describing the use of the type. | eg. "IPAddress" |
| collection | bool | Collection specifies the parameter is an array. | bool |
| group | string | Group declares this parameter as part of a named parameter group. | parameter group name. |
| extensionData | map[string]string | ExtensionData - a map of values that can be used by third party tools. | arbitrary map of string/string |
| mandatory | bool | Mandatory specifies that this parameter is required. | bool |
| validateExpr | string | ValidateExpr - an EXPR that is used to validate the field value. | a valid EXPR expression prefixed by'=' |
| example | string | Example - an example EXPR that is used to provide a hint to a user on the nature of a task.  It is also used when the task is being used as a mock before implementation. | a valid EXPR expression prefixed by'=' |
### ParameterGroup

| name | type | description | validation |
|------|------|-------------|------------|
| name | string | Name of the parameter group. | arbitrary string |
| short | string | Short description of the parameter group. | arbitrary string |
| description | string | Description - a long description of the parameter group. | arbitrary string |
### TaskEvents

| name | type | description | validation |
|------|------|-------------|------------|
| error | TaskError | Error workflow events that can be returned from the task. |  -  |
| message | Message | Message workflow events that can be returned from the task. |  -  |
### Message

| name | type | description | validation |
|------|------|-------------|------------|
| name | string | Name - Message name for a workflow message. | arbitrary string |
| correlationKey | string | CorrelationKey - the workflow message correlation key. | NATS-safe identifier |
| short | string | Short description of the parameter. | arbitrary string |
| description | string | Description - a long description of the parameter. | arbitrary string |
<<<<<<< HEAD
### TaskError

| name | type | description | validation |
|------|------|-------------|------------|
| name | string | Name of the error. | arbitrary string |
| code | string | Code a unique code for the error. | NATS-safe identifier |
| short | string | Short description of the error. | arbitrary string |
| description | string | Description - a long description of the error. | arbitrary string |
=======
### TaskMetadata

| name | type | description | validation |
|------|------|-------------|------------|
| uid | string | Uid of the task. | a ksuid |
| type | string | Type - the name for the task when referred to by process. | arbitrary string |
| version | string | Version - the task version number.  This is useful to describe that the task has internally changed without modifying the input/outout parameters. | semantic version number |
| short | string | Short description of the task. | arbitrary string |
| description | string | Description - a long description of the task. | arbitrary string |
| labels | string | Labels - a list of searchable tags for the task. | arbitrary string |
| extensionData | map[string]string | ExtensionData - a map of values that can be used by third party tools. | arbitrary string |
>>>>>>> aee07515
<|MERGE_RESOLUTION|>--- conflicted
+++ resolved
@@ -57,6 +57,13 @@
 | parameterGroup | ParameterGroup | ParameterGroup is a list of parameters with their categorization.  This is useful for display. | arbitrary string |
 | input | Parameter | Input documents input parameters to the task. |  -  |
 | output | Parameter | Output documents output parameters for the task. |  -  |
+### ParameterGroup
+
+| name | type | description | validation |
+|------|------|-------------|------------|
+| name | string | Name of the parameter group. | arbitrary string |
+| short | string | Short description of the parameter group. | arbitrary string |
+| description | string | Description - a long description of the parameter group. | arbitrary string |
 ### Parameter
 
 | name | type | description | validation |
@@ -72,19 +79,20 @@
 | mandatory | bool | Mandatory specifies that this parameter is required. | bool |
 | validateExpr | string | ValidateExpr - an EXPR that is used to validate the field value. | a valid EXPR expression prefixed by'=' |
 | example | string | Example - an example EXPR that is used to provide a hint to a user on the nature of a task.  It is also used when the task is being used as a mock before implementation. | a valid EXPR expression prefixed by'=' |
-### ParameterGroup
-
-| name | type | description | validation |
-|------|------|-------------|------------|
-| name | string | Name of the parameter group. | arbitrary string |
-| short | string | Short description of the parameter group. | arbitrary string |
-| description | string | Description - a long description of the parameter group. | arbitrary string |
 ### TaskEvents
 
 | name | type | description | validation |
 |------|------|-------------|------------|
 | error | TaskError | Error workflow events that can be returned from the task. |  -  |
 | message | Message | Message workflow events that can be returned from the task. |  -  |
+### TaskError
+
+| name | type | description | validation |
+|------|------|-------------|------------|
+| name | string | Name of the error. | arbitrary string |
+| code | string | Code a unique code for the error. | NATS-safe identifier |
+| short | string | Short description of the error. | arbitrary string |
+| description | string | Description - a long description of the error. | arbitrary string |
 ### Message
 
 | name | type | description | validation |
@@ -93,16 +101,6 @@
 | correlationKey | string | CorrelationKey - the workflow message correlation key. | NATS-safe identifier |
 | short | string | Short description of the parameter. | arbitrary string |
 | description | string | Description - a long description of the parameter. | arbitrary string |
-<<<<<<< HEAD
-### TaskError
-
-| name | type | description | validation |
-|------|------|-------------|------------|
-| name | string | Name of the error. | arbitrary string |
-| code | string | Code a unique code for the error. | NATS-safe identifier |
-| short | string | Short description of the error. | arbitrary string |
-| description | string | Description - a long description of the error. | arbitrary string |
-=======
 ### TaskMetadata
 
 | name | type | description | validation |
@@ -113,5 +111,4 @@
 | short | string | Short description of the task. | arbitrary string |
 | description | string | Description - a long description of the task. | arbitrary string |
 | labels | string | Labels - a list of searchable tags for the task. | arbitrary string |
-| extensionData | map[string]string | ExtensionData - a map of values that can be used by third party tools. | arbitrary string |
->>>>>>> aee07515
+| extensionData | map[string]string | ExtensionData - a map of values that can be used by third party tools. | arbitrary string |