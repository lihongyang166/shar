package common

import (
	"context"
	"crypto/rand"
	"errors"
	"fmt"
	"math/big"
	"strconv"
	"strings"
	"time"

	"github.com/nats-io/nats.go"
<<<<<<< HEAD
=======
	"gitlab.com/shar-workflow/shar/common/logx"
	"gitlab.com/shar-workflow/shar/common/setup"
>>>>>>> f3dbdca7
	"gitlab.com/shar-workflow/shar/common/workflow"
	errors2 "gitlab.com/shar-workflow/shar/server/errors"
	"golang.org/x/exp/slog"
	"google.golang.org/protobuf/proto"
<<<<<<< HEAD
=======
	"math/big"
	"reflect"
	"strconv"
	"strings"
	"time"
>>>>>>> f3dbdca7
)

// NatsConn is the trimmad down NATS Connection interface that only emcompasses the methods used by SHAR
type NatsConn interface {
	JetStream(opts ...nats.JSOpt) (nats.JetStreamContext, error)
	QueueSubscribe(subj string, queue string, cb nats.MsgHandler) (*nats.Subscription, error)
}

func updateKV(wf nats.KeyValue, k string, msg proto.Message, updateFn func(v []byte, msg proto.Message) ([]byte, error)) error {
	for {
		entry, err := wf.Get(k)
		if err != nil {
			return fmt.Errorf("failed to get value to update: %w", err)
		}
		rev := entry.Revision()
		uv, err := updateFn(entry.Value(), msg)
		if err != nil {
			return err
		}
		_, err = wf.Update(k, uv, rev)
		// TODO: Horrible workaround for the fact that this is not a typed error
		if err != nil {
			maxJitter := &big.Int{}
			maxJitter.SetInt64(5000)
			if strings.Contains(err.Error(), "wrong last sequence") {
				dur, err := rand.Int(rand.Reader, maxJitter) // Jitter
				if err != nil {
					panic("could not read random")
				}
				time.Sleep(time.Duration(dur.Int64()))
				continue
			}
			return fmt.Errorf("failed to update kv: %w", err)
		}
		break
	}
	return nil
}

// Save saves a value to a key value store
func Save(ctx context.Context, wf nats.KeyValue, k string, v []byte) error {
	log := slog.FromContext(ctx)
	if log.Enabled(errors2.VerboseLevel) {
		log.Log(errors2.VerboseLevel, "Set KV", slog.String("bucket", wf.Bucket()), slog.String("key", k), slog.String("val", string(v)))
	}
	if _, err := wf.Put(k, v); err != nil {
		return fmt.Errorf("failed to save kv: %w", err)
	}
	return nil
}

// Load loads a value from a key value store
func Load(ctx context.Context, wf nats.KeyValue, k string) ([]byte, error) {
	log := slog.FromContext(ctx)
	if log.Enabled(errors2.VerboseLevel) {
		log.Log(errors2.VerboseLevel, "Get KV", slog.Any("bucket", wf.Bucket()), slog.String("key", k))
	}
	b, err := wf.Get(k)
	if err == nil {
		return b.Value(), nil
	}
	return nil, fmt.Errorf("failed to load value from KV: %w", err)
}

// SaveObj save an protobuf message to a key value store
func SaveObj(ctx context.Context, wf nats.KeyValue, k string, v proto.Message) error {
	log := slog.FromContext(ctx)
	if log.Enabled(errors2.TraceLevel) {
		log.Log(errors2.TraceLevel, "save KV object", slog.String("bucket", wf.Bucket()), slog.String("key", k), slog.Any("val", v))
	}
	b, err := proto.Marshal(v)
	if err == nil {
		return Save(ctx, wf, k, b)
	}
	return fmt.Errorf("failed to save object into KV: %w", err)
}

// LoadObj loads a protobuf message from a key value store
func LoadObj(ctx context.Context, wf nats.KeyValue, k string, v proto.Message) error {
	log := slog.FromContext(ctx)
	if log.Enabled(errors2.TraceLevel) {
		log.Log(errors2.TraceLevel, "load KV object", slog.String("bucket", wf.Bucket()), slog.String("key", k), slog.Any("val", v))
	}
	kv, err := Load(ctx, wf, k)
	if err != nil {
		return fmt.Errorf("failed to load object from KV %s(%s): %w", wf.Bucket(), k, err)
	}
	if err := proto.Unmarshal(kv, v); err != nil {
		return fmt.Errorf("failed to unmarshal in LoadObj: %w", err)
	}
	return nil
}

// UpdateObj saves an protobuf message to a key value store after using updateFN to update the message.
func UpdateObj[T proto.Message](ctx context.Context, wf nats.KeyValue, k string, msg T, updateFn func(v T) (T, error)) error {
	log := slog.FromContext(ctx)
	if log.Enabled(errors2.TraceLevel) {
		log.Log(errors2.TraceLevel, "update KV object", slog.String("bucket", wf.Bucket()), slog.String("key", k), slog.Any("fn", reflect.TypeOf(updateFn)))
	}
	if oldk, err := wf.Get(k); err == nats.ErrKeyNotFound || (err == nil && oldk.Value() == nil) {
		if err := SaveObj(ctx, wf, k, msg); err != nil {
			return err
		}
	}
	return updateKV(wf, k, msg, func(bv []byte, msg proto.Message) ([]byte, error) {
		if err := proto.Unmarshal(bv, msg); err != nil {
			return nil, fmt.Errorf("failed to unmarshal proto for KV update: %w", err)
		}
		uv, err := updateFn(msg.(T))
		if err != nil {
			return nil, fmt.Errorf("failed during update function: %w", err)
		}
		b, err := proto.Marshal(uv)
		if err != nil {
			return nil, fmt.Errorf("failed to marshal updated proto: %w", err)
		}
		return b, nil
	})
}

// Delete deletes an item from a key value store.
func Delete(kv nats.KeyValue, key string) error {
	if err := kv.Delete(key); err != nil {
		return fmt.Errorf("failed to delete key: %w", err)
	}
	return nil
}

// EnsureBuckets ensures that a list of key value stores exist
func EnsureBuckets(js nats.JetStreamContext, storageType nats.StorageType, names []string) error {
	for _, i := range names {
		if _, err := js.KeyValue(i); err == nats.ErrBucketNotFound {
			if _, err := js.CreateKeyValue(&nats.KeyValueConfig{Bucket: i, Storage: storageType}); err != nil {
				return fmt.Errorf("failed to ensure buckets: %w", err)
			}
		} else if err != nil {
			return fmt.Errorf("failed to obtain bucket: %w", err)
		}
	}
	return nil
}

// Process processes messages from a nats consumer and executes a function against each one.
<<<<<<< HEAD
func Process(ctx context.Context, js nats.JetStreamContext, log *zap.Logger, traceName string, closer chan struct{}, subject string, durable string, concurrency int, fn func(ctx context.Context, msg *nats.Msg) (bool, error)) error {

	if !strings.HasPrefix(durable, "ServiceTask_") {
		conInfo, err := js.ConsumerInfo("WORKFLOW", durable)
		if conInfo.Config.Durable == "" || err != nil {
			return fmt.Errorf("durable consumer '%s' is not explicity configured", durable)
		}
=======
func Process(ctx context.Context, js nats.JetStreamContext, traceName string, closer chan struct{}, subject string, durable string, concurrency int, fn func(ctx context.Context, log *slog.Logger, msg *nats.Msg) (bool, error)) error {
	log := slog.FromContext(ctx)
	if _, ok := setup.ConsumerDurableNames[durable]; !strings.HasPrefix(durable, "ServiceTask_") && !ok {
		return fmt.Errorf("durable consumer '%s' is not explicity configured", durable)
>>>>>>> f3dbdca7
	}

	for i := 0; i < concurrency; i++ {
		go func() {
			sub, err := js.PullSubscribe(subject, durable)
			if err != nil {
				log.Error("process pull subscribe error", err, "subject", subject, "durable", durable)
				return
			}
			for {
				select {
				case <-closer:
					return
				default:
				}
				reqCtx, cancel := context.WithTimeout(ctx, 30*time.Second)
				msg, err := sub.Fetch(1, nats.Context(reqCtx))
				if err != nil {
					if err == context.DeadlineExceeded {
						cancel()
						continue
					}
					// Log Error
					log.Error("message fetch error", err)
					cancel()
					continue
				}
				m := msg[0]
				//				log.Debug("Process:"+traceName, slog.String("subject", msg[0].Subject))
				cancel()
				if embargo := m.Header.Get("embargo"); embargo != "" && embargo != "0" {
					e, err := strconv.Atoi(embargo)
					if err != nil {
						log.Error("bad embargo value", err)
						continue
					}
					offset := time.Duration(int64(e) - time.Now().UnixNano())
					if offset > 0 {
						if err != m.NakWithDelay(offset) {
							log.Warn("failed to nak with delay")
						}
						continue
					}
				}
				cid := msg[0].Header.Get(logx.CorrelationHeader)
				executeCtx, executeLog := logx.LoggingEntrypoint(context.Background(), "server", cid)
				ack, err := fn(executeCtx, executeLog, msg[0])
				if err != nil {
					if errors2.IsWorkflowFatal(err) {
						executeLog.Error("workflow fatal error occured processing function", err)
						ack = true
					} else {
						wfe := &workflow.Error{}
						if !errors.As(err, wfe) {
							executeLog.Error("processing error", err, "name", traceName)
						}
					}
				}
				if ack {
					if err := msg[0].Ack(); err != nil {
						log.Error("processing failed to ack", err)
					}
				} else {
					if err := msg[0].Nak(); err != nil {
						log.Error("processing failed to nak", err)
					}
				}
			}
		}()
	}
	return nil
}<|MERGE_RESOLUTION|>--- conflicted
+++ resolved
@@ -5,29 +5,17 @@
 	"crypto/rand"
 	"errors"
 	"fmt"
-	"math/big"
-	"strconv"
-	"strings"
-	"time"
-
 	"github.com/nats-io/nats.go"
-<<<<<<< HEAD
-=======
 	"gitlab.com/shar-workflow/shar/common/logx"
-	"gitlab.com/shar-workflow/shar/common/setup"
->>>>>>> f3dbdca7
 	"gitlab.com/shar-workflow/shar/common/workflow"
 	errors2 "gitlab.com/shar-workflow/shar/server/errors"
 	"golang.org/x/exp/slog"
 	"google.golang.org/protobuf/proto"
-<<<<<<< HEAD
-=======
 	"math/big"
 	"reflect"
 	"strconv"
 	"strings"
 	"time"
->>>>>>> f3dbdca7
 )
 
 // NatsConn is the trimmad down NATS Connection interface that only emcompasses the methods used by SHAR
@@ -171,22 +159,14 @@
 }
 
 // Process processes messages from a nats consumer and executes a function against each one.
-<<<<<<< HEAD
-func Process(ctx context.Context, js nats.JetStreamContext, log *zap.Logger, traceName string, closer chan struct{}, subject string, durable string, concurrency int, fn func(ctx context.Context, msg *nats.Msg) (bool, error)) error {
-
+func Process(ctx context.Context, js nats.JetStreamContext, traceName string, closer chan struct{}, subject string, durable string, concurrency int, fn func(ctx context.Context, log *slog.Logger, msg *nats.Msg) (bool, error)) error {
+	log := slog.FromContext(ctx)
 	if !strings.HasPrefix(durable, "ServiceTask_") {
 		conInfo, err := js.ConsumerInfo("WORKFLOW", durable)
 		if conInfo.Config.Durable == "" || err != nil {
 			return fmt.Errorf("durable consumer '%s' is not explicity configured", durable)
 		}
-=======
-func Process(ctx context.Context, js nats.JetStreamContext, traceName string, closer chan struct{}, subject string, durable string, concurrency int, fn func(ctx context.Context, log *slog.Logger, msg *nats.Msg) (bool, error)) error {
-	log := slog.FromContext(ctx)
-	if _, ok := setup.ConsumerDurableNames[durable]; !strings.HasPrefix(durable, "ServiceTask_") && !ok {
-		return fmt.Errorf("durable consumer '%s' is not explicity configured", durable)
->>>>>>> f3dbdca7
-	}
-
+	}
 	for i := 0; i < concurrency; i++ {
 		go func() {
 			sub, err := js.PullSubscribe(subject, durable)
