package api

import (
	"context"
	"github.com/crystal-construct/shar/model"
	"github.com/crystal-construct/shar/server/health"
	"github.com/crystal-construct/shar/server/messages"
	"github.com/crystal-construct/shar/server/services"
	"github.com/crystal-construct/shar/server/workflow"
	"go.uber.org/zap"
	"google.golang.org/protobuf/types/known/emptypb"
	"google.golang.org/protobuf/types/known/wrapperspb"
	"sync"
)

type SharServer struct {
	log    *zap.Logger
	health *health.Checker
	ns     *services.NatsService
	engine *workflow.Engine
}

func New(log *zap.Logger, ns *services.NatsService) (*SharServer, error) {
	engine, err := workflow.NewEngine(log, ns)
	if err != nil {
		return nil, err
	}
	if err := engine.Start(context.Background()); err != nil {
		panic(err)
	}
	return &SharServer{
		log:    log,
		ns:     ns,
		engine: engine,
	}, nil
}

<<<<<<< HEAD
func (s *SharServer) storeWorkflow(ctx context.Context, wf *model.Workflow) (*wrappers.StringValue, error) {
	res, err := s.engine.LoadWorkflow(ctx, wf)
	return &wrappers.StringValue{Value: res}, err
=======
func (s *SharServer) storeWorkflow(ctx context.Context, wf *model.Workflow) (*wrapperspb.StringValue, error) {
	res, err := s.engine.LoadWorkflow(ctx, wf)
	return &wrapperspb.StringValue{Value: res}, err
>>>>>>> 001713f0
}
func (s *SharServer) launchWorkflow(ctx context.Context, req *model.LaunchWorkflowRequest) (*wrapperspb.StringValue, error) {
	res, err := s.engine.Launch(ctx, req.Name, req.Vars)
	return &wrapperspb.StringValue{Value: res}, err
}

func (s *SharServer) cancelWorkflowInstance(ctx context.Context, req *model.CancelWorkflowInstanceRequest) (*emptypb.Empty, error) {
	err := s.engine.CancelWorkflowInstance(ctx, req.Id)
	if err != nil {
		return nil, err
	}
	return &emptypb.Empty{}, err
}

func (s *SharServer) listWorkflowInstance(ctx context.Context, req *model.ListWorkflowInstanceRequest) (*model.ListWorkflowInstanceResponse, error) {
	wch, errs := s.ns.ListWorkflowInstance(req.WorkflowName)
	ret := make([]*model.ListWorkflowInstanceResult, 0)
	var done bool
	for !done {
		select {
		case winf := <-wch:
			if winf == nil {
				return &model.ListWorkflowInstanceResponse{Result: ret}, nil
			}
			ret = append(ret, &model.ListWorkflowInstanceResult{
				Id:      winf.Id,
				Version: winf.Version,
			})
		case err := <-errs:
			return nil, err
		}
	}
	return &model.ListWorkflowInstanceResponse{Result: ret}, nil
}
func (s *SharServer) getWorkflowInstanceStatus(ctx context.Context, req *model.GetWorkflowInstanceStatusRequest) (*model.WorkflowInstanceStatus, error) {
	res, err := s.ns.GetWorkflowInstanceStatus(req.Id)
	if err != nil {
		return nil, err
	}
	return res, nil
}

<<<<<<< HEAD
func (s *SharServer) listWorkflows(ctx context.Context, p *empty.Empty) (*model.ListWorkflowsResponse, error) {
=======
func (s *SharServer) listWorkflows(ctx context.Context, p *emptypb.Empty) (*model.ListWorkflowsResponse, error) {
>>>>>>> 001713f0
	res, errs := s.ns.ListWorkflows()
	ret := make([]*model.ListWorkflowResult, 0)
	var done bool
	for !done {
		select {
		case winf := <-res:
			if winf == nil {
				done = true
				break
			}
			ret = append(ret, &model.ListWorkflowResult{
				Name:    winf.Name,
				Version: winf.Version,
			})
		case err := <-errs:
			return nil, err
		}
	}
	return &model.ListWorkflowsResponse{Result: ret}, nil
}

<<<<<<< HEAD
func (s *SharServer) sendMessage(ctx context.Context, req *model.SendMessageRequest) (*empty.Empty, error) {
	if err := s.ns.PublishMessage(ctx, req.WorkflowInstanceId, req.Name, req.Key); err != nil {
		return nil, err
	}
	return &empty.Empty{}, nil
=======
func (s *SharServer) sendMessage(ctx context.Context, req *model.SendMessageRequest) (*emptypb.Empty, error) {
	if err := s.ns.PublishMessage(ctx, req.WorkflowInstanceId, req.Name, req.Key); err != nil {
		return nil, err
	}
	return &emptypb.Empty{}, nil
>>>>>>> 001713f0
}

var shutdownOnce sync.Once

func (s *SharServer) Shutdown() {
	shutdownOnce.Do(func() {
		s.engine.Shutdown()
		s.log.Info("shar api listener stopped")
	})
}

func (s *SharServer) Listen() error {
	con := s.ns.Conn()
	log := s.log
	_, err := services.Listen(con, log, messages.ApiStoreWorkflow, &model.Workflow{}, s.storeWorkflow)
	if err != nil {
		return err
	}
	_, err = services.Listen(con, log, messages.ApiCancelWorkflowInstance, &model.CancelWorkflowInstanceRequest{}, s.cancelWorkflowInstance)
	if err != nil {
		return err
	}
	_, err = services.Listen(con, log, messages.ApiLaunchWorkflow, &model.LaunchWorkflowRequest{}, s.launchWorkflow)
	if err != nil {
		return err
	}
	_, err = services.Listen(con, log, messages.ApiListWorkflows, &emptypb.Empty{}, s.listWorkflows)
	if err != nil {
		return err
	}
	_, err = services.Listen(con, log, messages.ApiGetWorkflowStatus, &model.GetWorkflowInstanceStatusRequest{}, s.getWorkflowInstanceStatus)
	if err != nil {
		return err
	}
	_, err = services.Listen(con, log, messages.ApiListWorkflowInstance, &model.ListWorkflowInstanceRequest{}, s.listWorkflowInstance)
	if err != nil {
		return err
	}
	_, err = services.Listen(con, log, messages.ApiSendMessage, &model.SendMessageRequest{}, s.sendMessage)
	if err != nil {
		return err
	}
	s.log.Info("shar api listener started")
	return nil
}<|MERGE_RESOLUTION|>--- conflicted
+++ resolved
@@ -35,15 +35,9 @@
 	}, nil
 }
 
-<<<<<<< HEAD
-func (s *SharServer) storeWorkflow(ctx context.Context, wf *model.Workflow) (*wrappers.StringValue, error) {
-	res, err := s.engine.LoadWorkflow(ctx, wf)
-	return &wrappers.StringValue{Value: res}, err
-=======
 func (s *SharServer) storeWorkflow(ctx context.Context, wf *model.Workflow) (*wrapperspb.StringValue, error) {
 	res, err := s.engine.LoadWorkflow(ctx, wf)
 	return &wrapperspb.StringValue{Value: res}, err
->>>>>>> 001713f0
 }
 func (s *SharServer) launchWorkflow(ctx context.Context, req *model.LaunchWorkflowRequest) (*wrapperspb.StringValue, error) {
 	res, err := s.engine.Launch(ctx, req.Name, req.Vars)
@@ -86,11 +80,7 @@
 	return res, nil
 }
 
-<<<<<<< HEAD
-func (s *SharServer) listWorkflows(ctx context.Context, p *empty.Empty) (*model.ListWorkflowsResponse, error) {
-=======
 func (s *SharServer) listWorkflows(ctx context.Context, p *emptypb.Empty) (*model.ListWorkflowsResponse, error) {
->>>>>>> 001713f0
 	res, errs := s.ns.ListWorkflows()
 	ret := make([]*model.ListWorkflowResult, 0)
 	var done bool
@@ -112,19 +102,11 @@
 	return &model.ListWorkflowsResponse{Result: ret}, nil
 }
 
-<<<<<<< HEAD
-func (s *SharServer) sendMessage(ctx context.Context, req *model.SendMessageRequest) (*empty.Empty, error) {
-	if err := s.ns.PublishMessage(ctx, req.WorkflowInstanceId, req.Name, req.Key); err != nil {
-		return nil, err
-	}
-	return &empty.Empty{}, nil
-=======
 func (s *SharServer) sendMessage(ctx context.Context, req *model.SendMessageRequest) (*emptypb.Empty, error) {
 	if err := s.ns.PublishMessage(ctx, req.WorkflowInstanceId, req.Name, req.Key); err != nil {
 		return nil, err
 	}
 	return &emptypb.Empty{}, nil
->>>>>>> 001713f0
 }
 
 var shutdownOnce sync.Once
