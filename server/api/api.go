--- conflicted
+++ resolved
@@ -3,11 +3,13 @@
 import (
 	"context"
 	"fmt"
+	version2 "github.com/hashicorp/go-version"
 	"gitlab.com/shar-workflow/shar/common/authn"
 	"gitlab.com/shar-workflow/shar/common/authz"
 	"gitlab.com/shar-workflow/shar/common/ctxkey"
 	"gitlab.com/shar-workflow/shar/common/header"
 	"gitlab.com/shar-workflow/shar/common/logx"
+	"gitlab.com/shar-workflow/shar/common/setup/upgrader"
 	"gitlab.com/shar-workflow/shar/server/services/storage"
 	"golang.org/x/exp/slog"
 	"sync"
@@ -118,11 +120,7 @@
 		return fmt.Errorf("APIGetServerInstanceStats failed: %w", err)
 	}
 
-<<<<<<< HEAD
-	if _, err := listen(con, s.panicRecovery, s.subs, messages.APIGetServiceTaskRoutingID, &model.GetServiceTaskRoutingIDRequest{}, s.getServiceTaskRoutingID); err != nil {
-=======
-	if err := listen(con, s.panicRecovery, s.subs, messages.APIGetServiceTaskRoutingID, &wrapperspb.StringValue{}, s.getServiceTaskRoutingID); err != nil {
->>>>>>> 96a73377
+	if err := listen(con, s.panicRecovery, s.subs, messages.APIGetServiceTaskRoutingID, &model.GetServiceTaskRoutingIDRequest{}, s.getServiceTaskRoutingID); err != nil {
 		return fmt.Errorf("APIGetServiceTaskRoutingID failed: %w", err)
 	}
 
@@ -150,12 +148,28 @@
 		return fmt.Errorf("APIGetProcessHistory failed: %w", err)
 	}
 
+	if err := listen(con, s.panicRecovery, s.subs, messages.APIGetVersionInfo, &model.GetVersionInfoRequest{}, s.versionInfo); err != nil {
+		return fmt.Errorf("APIGetProcessHistory failed: %w", err)
+	}
+
 	slog.Info("shar api listener started")
 	return nil
 }
 
 func listen[T proto.Message, U proto.Message](con common.NatsConn, panicRecovery bool, subList *sync.Map, subject string, req T, fn func(ctx context.Context, req T) (U, error)) error {
 	sub, err := con.QueueSubscribe(subject, subject, func(msg *nats.Msg) {
+		if msg.Subject != messages.APIGetVersionInfo {
+			callerVersion, err := version2.NewVersion(msg.Header.Get(header.NatsVersionHeader))
+			if err != nil {
+				errorResponse(msg, codes.PermissionDenied, "version: client version invalid")
+				return
+			} else {
+				if ok, ver := upgrader.IsCompatible(callerVersion); !ok {
+					errorResponse(msg, codes.PermissionDenied, "version: client version >= "+ver.String()+" required")
+					return
+				}
+			}
+		}
 		ctx, log := logx.NatsMessageLoggingEntrypoint(context.Background(), "server", msg.Header)
 		if err := callAPI(ctx, panicRecovery, req, msg, fn); err != nil {
 			log.Error("API call for "+subject+" failed", err)
