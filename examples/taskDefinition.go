package main

import (
	"fmt"
	"gitlab.com/shar-workflow/shar/model"
	"gopkg.in/yaml.v3"
)

func main() {
	grp1 := "address1"
	td := model.TaskSpec{
		Version: "1.0",
		Kind:    "ServiceTask",
		Metadata: &model.TaskMetadata{
			Uid:                  "LookupAddressV1",
			Type:                 "LookupAddress",
			Version:              "0.1",
			Short:                "Look up address",
			Description:          "Looks up a postal address from a PAF API",
			Labels:               []string{"address", "postcode"},
			EstimatedMaxDuration: 2343255,
		},
		Behaviour: &model.TaskBehaviour{
<<<<<<< HEAD
			Retry: &model.TaskRetry{
				Number:        10,
				Strategy:      model.RetryStrategy_Incremental,
				InitMilli:     30,
				IntervalMilli: 10,
				MaxMilli:      120,
=======
			DefaultRetry: &model.DefaultTaskRetry{
				Number:        30,
				Strategy:      30000,
				InitMilli:     30000,
				IntervalMilli: 10000,
				MaxMilli:      120000,
				DefaultExceeded: &model.DefaultRetryExceededBehaviour{
					Action: model.RetryErrorAction_FailWorkflow,
				},
>>>>>>> e271c5f1
			},
			Unsafe: false,
		},
		Parameters: &model.TaskParameters{
			ParameterGroup: []*model.ParameterGroup{
				{Name: grp1, Short: "Address parameters", Description: "Address parameters"},
			},
			Input: []*model.Parameter{
<<<<<<< HEAD
				{Name: "number", Short: "House", Description: "House number", Type: "int", Group: &grp1, ExtensionData: map[string]string{"name1": "value1"}, Mandatory: true, ValidateExpr: "match(\"[0-9]*\")"},
=======
				{Name: "number", Short: "House", Description: "House number", Type: "int", Group: &grp1, ExtensionData: map[string]string{"name1": "value1"}, Mandatory: true, ValidateExpr: "param[\"number\"] matches \"[0-9]*\""},
>>>>>>> e271c5f1
				{Name: "postcode", Short: "Postal code", Description: "UK postal code", Type: "string", Group: &grp1},
			},
			Output: []*model.Parameter{
				{Name: "streetName", Short: "Street Name", Description: "Street or road name", Type: "string"},
				{Name: "county", Short: "County", Description: "Administrative county", Type: "string"},
			},
		},
		Events: &model.TaskEvents{
			Error: []*model.Error{
				{Name: "ServiceDown", Code: "500"},
			},
			Message: []*model.Message{
				{Name: "BlacklistedPostcode", CorrelationKey: "=postcode"},
			},
		},
	}
	y, err := yaml.Marshal(td)
	if err != nil {
		panic(err)
	}
	fmt.Println(string(y))

}<|MERGE_RESOLUTION|>--- conflicted
+++ resolved
@@ -21,14 +21,6 @@
 			EstimatedMaxDuration: 2343255,
 		},
 		Behaviour: &model.TaskBehaviour{
-<<<<<<< HEAD
-			Retry: &model.TaskRetry{
-				Number:        10,
-				Strategy:      model.RetryStrategy_Incremental,
-				InitMilli:     30,
-				IntervalMilli: 10,
-				MaxMilli:      120,
-=======
 			DefaultRetry: &model.DefaultTaskRetry{
 				Number:        30,
 				Strategy:      30000,
@@ -38,7 +30,6 @@
 				DefaultExceeded: &model.DefaultRetryExceededBehaviour{
 					Action: model.RetryErrorAction_FailWorkflow,
 				},
->>>>>>> e271c5f1
 			},
 			Unsafe: false,
 		},
@@ -47,11 +38,7 @@
 				{Name: grp1, Short: "Address parameters", Description: "Address parameters"},
 			},
 			Input: []*model.Parameter{
-<<<<<<< HEAD
-				{Name: "number", Short: "House", Description: "House number", Type: "int", Group: &grp1, ExtensionData: map[string]string{"name1": "value1"}, Mandatory: true, ValidateExpr: "match(\"[0-9]*\")"},
-=======
 				{Name: "number", Short: "House", Description: "House number", Type: "int", Group: &grp1, ExtensionData: map[string]string{"name1": "value1"}, Mandatory: true, ValidateExpr: "param[\"number\"] matches \"[0-9]*\""},
->>>>>>> e271c5f1
 				{Name: "postcode", Short: "Postal code", Description: "UK postal code", Type: "string", Group: &grp1},
 			},
 			Output: []*model.Parameter{
