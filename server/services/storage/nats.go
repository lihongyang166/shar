--- conflicted
+++ resolved
@@ -536,9 +536,7 @@
 func (s *Nats) CreateExecution(ctx context.Context, execution *model.Execution) (*model.Execution, error) {
 	executionID := ksuid.New().String()
 	log := logx.FromContext(ctx)
-
 	log.Info("creating execution", slog.String(keys.ExecutionID, executionID))
-
 	execution.ExecutionId = executionID
 	execution.ProcessInstanceId = []string{}
 	wf, err := s.GetWorkflow(ctx, execution.WorkflowId)
@@ -1477,11 +1475,7 @@
 	return nil
 }
 
-<<<<<<< HEAD
-// Log publishes client logs to the SHAR server
-=======
 // Log publishes LogRequest to WorkflowTelemetry Logs subject
->>>>>>> f11db6fb
 func (s *Nats) Log(ctx context.Context, req *model.LogRequest) error {
 	if err := common.PublishObj(ctx, s.conn, messages.WorkflowTelemetryLog, req, nil); err != nil {
 		return fmt.Errorf("publish object: %w", err)
