--- conflicted
+++ resolved
@@ -3,7 +3,6 @@
 import (
 	"context"
 	"fmt"
-	"github.com/nats-io/nats.go"
 	"github.com/stretchr/testify/assert"
 	"github.com/stretchr/testify/require"
 	"github.com/stretchr/testify/suite"
@@ -11,10 +10,8 @@
 	"gitlab.com/shar-workflow/shar/client/taskutil"
 	support "gitlab.com/shar-workflow/shar/integration-support"
 	"gitlab.com/shar-workflow/shar/model"
-	"google.golang.org/protobuf/proto"
 	"log/slog"
 	"os"
-	"strings"
 	"sync"
 	"testing"
 	"time"
@@ -78,31 +75,6 @@
 		t.Fatal(err)
 		return
 	}
-
-	js, err := tst.GetJetstream()
-	require.NoError(t, err)
-	sub, err := js.Subscribe("WORKFLOW-TELEMETRY.>", func(msg *nats.Msg) {
-		if strings.HasPrefix(msg.Subject, "WORKFLOW-TELEMETRY.Log") {
-			lr := &model.LogRequest{}
-			err = proto.Unmarshal(msg.Data, lr)
-			if err != nil {
-				fmt.Printf("###err %s", err)
-			}
-			fmt.Printf("###log is %+v", lr)
-		}
-
-		err = msg.Ack()
-		if err != nil {
-			slog.Warn("error acking message:", "err", err.Error())
-		}
-	})
-	require.NoError(t, err)
-	defer func() {
-		err = sub.Drain()
-		if err != nil {
-			slog.Warn("error draining subscription:", "err", err.Error())
-		}
-	}()
 
 	// Listen for service tasks
 	go func() {
@@ -245,11 +217,7 @@
 		return fmt.Errorf("log: %w", err)
 	}
 	if err := client.Log(ctx, slog.LevelInfo, "A sample messaging log", map[string]string{"funFactor": "100"}); err != nil {
-<<<<<<< HEAD
-		return fmt.Errorf("log: %w", err)
-=======
 		return fmt.Errorf("log err: %w", err)
->>>>>>> f11db6fb
 	}
 	if err := client.SendMessage(ctx, "continueMessage", 57, model.Vars{"carried": vars["carried"]}); err != nil {
 		return fmt.Errorf("send continue message: %w", err)
