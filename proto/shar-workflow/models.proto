--- conflicted
+++ resolved
@@ -463,7 +463,6 @@
   repeated ProcessHistoryEntry entry = 1;
 }
 
-<<<<<<< HEAD
 message GetServiceTaskRoutingIDRequest {
   string name = 1;
   string requestedId = 2;
@@ -471,14 +470,24 @@
 
 message GetServiceTaskRoutingIDResponse {
   string id = 1;
-=======
+}
+
 message SpoolWorkflowEventsRequest {
 
 }
 
 message SpoolWorkflowEventsResponse {
   repeated WorkflowStateSummary state = 1;
->>>>>>> 96a73377
+}
+
+message GetVersionInfoRequest {
+  string clientVersion = 1;
+}
+
+message GetVersionInfoResponse {
+  string serverVersion = 1;
+  string minCompatibleVersion = 2;
+  bool connect = 3;
 }
 
 message WorkflowStats {
@@ -507,17 +516,63 @@
   logSourceJob = 4;
 }
 
-<<<<<<< HEAD
 // Task specification
-message TaskInfo {
-  string id = 1;
-  TaskSpec spec = 2;
-}
-
-
 message TaskSpec {
-
-}
-=======
-//* Service Task Definition *//
->>>>>>> 96a73377
+  string version = 1;
+  string kind = 2;
+  TaskMetadata metadata = 3;
+  TaskBehaviour behaviour = 4;
+  TaskParameters parameters = 5;
+  TaskEvents events = 6;
+}
+
+message TaskMetadata {
+  string uid = 1;
+  string type = 2;
+  string version = 3;
+  string short = 4;
+  string description = 5;
+  repeated string labels = 6;
+  uint64 estimatedMaxDuration = 7;
+}
+
+message TaskParameters {
+  repeated ParameterGroup parameterGroup = 1;
+  repeated Parameter input = 2;
+  repeated Parameter output = 3;
+}
+
+message TaskEvents {
+  repeated Error error = 1;
+  repeated Message Message = 2;
+}
+
+message TaskBehaviour {
+  uint32 retry = 1;
+  bool unsafe = 2;
+}
+
+message ParameterGroup {
+  string name = 1;
+  string short = 2;
+  string description= 3;
+}
+
+message Parameter {
+  string name = 1;
+  string short = 2;
+  string description = 3;
+  string type = 4;
+  optional string group = 5;
+}
+
+message Message {
+  string name = 1;
+  string correlationKey = 2;
+}
+
+// Error represents a known error name and code which may be thrown by the state machine.
+message TaskError {
+  string name = 2; // Name - the error unique name.
+  string code = 3; // Code - the unique code for the error.
+}