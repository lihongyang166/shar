--- conflicted
+++ resolved
@@ -45,7 +45,6 @@
 	}
 	if msgXml != nil {
 		parseMessages(doc, wf, msgXml, msgs)
-<<<<<<< HEAD
 	}
 	return nil
 }
@@ -63,25 +62,6 @@
 	wf.Messages = m
 }
 
-=======
-	}
-	return nil
-}
-
-func parseMessages(doc *xmlquery.Node, wf *model.Workflow, msgNodes []*xmlquery.Node, msgs map[string]string) {
-	m := make([]*model.Element, len(msgNodes))
-	for i, x := range msgNodes {
-		m[i] = &model.Element{
-			Id:   x.SelectElement("@id").InnerText(),
-			Name: x.SelectElement("@name").InnerText(),
-		}
-		msgs[m[i].Id] = m[i].Name
-		parseExtensions(doc, m[i], x)
-	}
-	wf.Messages = m
-}
-
->>>>>>> 001713f0
 func parseElements(doc *xmlquery.Node, wf *model.Workflow, pr *model.Process, i *xmlquery.Node, msgs map[string]string) error {
 	if i.NamespaceURI == bpmnNS {
 		el := &model.Element{Type: i.Data}
