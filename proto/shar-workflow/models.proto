syntax = "proto3";
option go_package = "gitlab.com/shar-workflow/shar/model";


//import "google/protobuf/timestamp.proto";
//import "google/protobuf/duration.proto";
//import "google/protobu f/any.proto";

service Shar {
  rpc StoreWorkflow (StoreWorkflowRequest) returns (StoreWorkflowResponse);
  rpc CancelProcessInstance (CancelProcessInstanceRequest) returns (CancelProcessInstanceResponse);
  rpc LaunchProcess (LaunchWorkflowRequest) returns (LaunchWorkflowResponse);
  rpc ListWorkflows (ListWorkflowsRequest) returns (ListWorkflowsResponse);
  rpc ListExecutionProcesses (ListExecutionProcessesRequest) returns (ListExecutionProcessesResponse);
  rpc ListExecution (ListExecutionRequest) returns (ListExecutionResponse);
  rpc SendMessage (SendMessageRequest) returns (SendMessageResponse);
  rpc CompleteManualTask (CompleteManualTaskRequest) returns (CompleteManualTaskResponse);
  rpc CompleteServiceTask (CompleteServiceTaskRequest) returns (CompleteServiceTaskResponse);
  rpc CompleteUserTask (CompleteUserTaskRequest) returns (CompleteUserTaskResponse);
  rpc ListUserTaskIDs (ListUserTasksRequest) returns (ListUserTasksResponse);
  rpc GetUserTask (GetUserTaskRequest) returns (GetUserTaskResponse);
  rpc HandleWorkflowError (HandleWorkflowErrorRequest) returns (HandleWorkflowErrorResponse);
  rpc CompleteSendMessageTask (CompleteSendMessageRequest) returns (CompleteSendMessageResponse);
  rpc GetWorkflowVersions (GetWorkflowVersionsRequest) returns (GetWorkflowVersionsResponse);
  rpc GetWorkflow (GetWorkflowRequest) returns (GetWorkflowResponse);
  rpc GetProcessInstanceStatus (GetProcessInstanceStatusRequest) returns (GetProcessInstanceStatusResponse);
  rpc GetProcessHistory (GetProcessHistoryRequest) returns (GetProcessHistoryResponse);
  rpc GetVersionInfo (GetVersionInfoRequest) returns (GetVersionInfoResponse);
  rpc RegisterTask (RegisterTaskRequest) returns (RegisterTaskResponse);
  rpc GetTaskSpec (GetTaskSpecRequest) returns (GetTaskSpecResponse);
  rpc DeprecateServiceTask (DeprecateServiceTaskRequest) returns (DeprecateServiceTaskResponse);
  rpc GetTaskSpecVersions (GetTaskSpecVersionsRequest) returns (GetTaskSpecVersionsResponse);
  rpc GetTaskSpecUsage (GetTaskSpecUsageRequest) returns (GetTaskSpecUsageResponse);
  rpc ListTaskSpecUIDs (ListTaskSpecUIDsRequest) returns (ListTaskSpecUIDsResponse);
  rpc Heartbeat(HeartbeatRequest) returns (HeartbeatResponse);
  rpc Log(LogRequest) returns (LogResponse);
  rpc GetJob (GetJobRequest) returns (GetJobResponse);
  rpc ResolveWorkflow (ResolveWorkflowRequest) returns (ResolveWorkflowResponse);
}

message StoreWorkflowRequest {
  Workflow workflow = 1;
}

message StoreWorkflowResponse {
  string WorkflowId = 1;
}

message CancelProcessInstanceResponse {

}

message ListWorkflowsRequest {

}

message CompleteManualTaskResponse {

}

message CompleteServiceTaskResponse {

}

message CompleteUserTaskResponse {

}

message ListUserTasksResponse {

}

message CompleteSendMessageResponse {

}
message GetProcessInstanceStatusResponse {

}

message GetTaskSpecUsageResponse {

}

message ListExecutableProcessesRequest{

}
message ListExecutableProcessesItem{
  string processName = 1;
  string workflowName = 2;
  repeated ExecutableStartParameter parameter = 3;
}

message ExecutableStartParameter {
  string name = 1;
}

message HeartbeatRequest {
  string host = 1;
  string id = 2;
  int64 time = 3;
}

message HeartbeatResponse {

}

// Workflow describes a number of processes that interact together.  It also contains all messages and errors used by the processes.
message Workflow {
  string name = 1; // Name defines the common name that describes the workflow.
  map<string, Process> process = 2; // Process is a map of process names to workflow state machines.
  repeated Element messages = 3; // Messages define the messages that can be sent by the workflow.
  repeated Error errors = 4; // Errors define the errors used by the workflow.
  bytes gzipSource = 5; // Source for round tripping.
  Collaboration collaboration = 6; // Collaboration between processes.
  map<string, MessageReceivers> messageReceivers = 7; //MessageReceivers are the activity ids that receive a given messgae
}

message MessageReceivers {
  repeated MessageReceiver messageReceiver = 1; //MessageReceiver s are the elements receiving/referencing a message. They could be start events or intermedidate catch events
  string associatedWorkflowName = 2;
}

message MessageReceiver {
  string id = 1;
  string processIdToStart = 2;
}

message Collaboration {
  repeated Participant participant = 1; // Participant in a collaboration.
  repeated MessageFlow messageFlow = 2; // MessageFlow describes the collaboration message participants.
}

message Participant {
  string id = 2; // Id - participation ID.
  string processId = 1; // ProcessId of the participating process.
}

message MessageFlow {
  string id = 1; // Id for the message flow.
  string sender = 2; // Source of the message.
  string recipient = 3; // Recipient of the message.
}

message Metadata {
  bool timedStart = 1; // Workflow contains timed start activities that can trigger a process.
}

// Process describes a single workflow state machine.
message Process {
  repeated Element elements = 1; // Elements describes each state in the state machine.
  string Name = 2; // Name - the common name of the state machine.
  optional Metadata metadata = 6; // Metadata created by SHAR to describe process behavior.
}

// WorkflowVersions describes the version history.
message WorkflowVersions {
  repeated WorkflowVersion version = 1; // WorkflowVersion - a single version of a workflow
}

// WorkflowVersion contains the metadata for a single workflow version
message WorkflowVersion {
  string id = 1; // Id - the launchable ID for the workflow.
  bytes sha256 = 2; // Sha256 - the hash of the workflow configuration.
  int32 number = 3; // Number - the version number of the workflow
}

// Element describes a single state machine state.
message Element {
  string id = 1; // Id - the unique identifier for the workflow state machine element.
  string name = 2; // Name - the name of the state machine element.
  string type = 3; // Type - the type of state machine element
  string documentation = 4; // Documentation - any documentation describing the state machine element.
  string execute = 5;  // Execute - describes the execution parameter,  This is used for different purposes depending on the type.
  Targets outbound = 6; // Outbound - a number of possible transitions to other state machine state elements.s
  Targets compensation = 22; // Compensation transitions
  Process process = 7; // Process - defines any subprocesses contained within this state machine.
  string msg = 8; // TODO: Document
  string candidates = 10; // Candidates - used for user related state machine types to define users that may complete the task.
  string candidateGroups = 11; // CandidateGroups - used for user related state machine types to define groups that may complete a task.
  repeated CatchError errors = 12; // Errors - a number of catchable errors for this state machine element.
  Error error = 13; // Error - an error that may be thrown.
  map<string, string> inputTransform = 14; // InputTransform - a transformation to perform between variable names when calling a state machine task.
  map<string, string> outputTransform = 15; // OutputTransform - a transformation to perform between variable names when exiting a state machine task.
  WorkflowTimerDefinition timer = 16; // Timer - a time to wait before execution for timer tasks.
  repeated Timer boundaryTimer = 17; // BoundaryTimer - a number of timed transitions between this and another state.
  optional GatewaySpec gateway = 18; // GatewaySpec - if this element is a gateway, this contains the type specification for it.
  optional Iteration iteration = 19; // Iteration - gives any instructions for multi instance execution.
  optional string version = 20; // Version - provides version information about a resource such as a task.
  optional DefaultTaskRetry retryBehaviour = 21; // RetryBehaviour - the style and type of retry associated with a service task.
  bool isForCompensation = 23; // IsForCompensation - this element is used for compensation activities.
}

enum ThreadingType {
  Sequential = 0;
  Parallel = 2;
}

message Iteration {
  string collection = 1;
  string iterator = 2;
  string collateAs = 3;
  string collateFrom = 4;
  optional string until = 5;
  ThreadingType execute = 6;
}

message Iterator {
  string id = 1;
  repeated bytes value = 2;
  repeated bytes collated = 3;
}

enum GatewayType {
  exclusive = 0; // Exclusive - When splitting, it routes the sequence flow to exactly one of the outgoing branches. When merging, it awaits one incoming branch to complete before triggering the outgoing flow.
  inclusive = 1; // Inclusive - When splitting, one or more branches are activated. All active incoming branches must complete before merging.
  parallel = 2; // Parralel - When used to split the sequence flow, all outgoing branches are activated simultaneously. When merging parallel branches it waits for all incoming branches to complete before triggering the outgoing flow.
}

enum GatewayDirection {
  divergent = 0;
  convergent = 1;
}


message GatewaySpec {
  GatewayType type = 1;
  GatewayDirection direction = 2;
  string reciprocalId = 3;
  repeated string fixedExpectations = 4;
}

// Timer specifies a timed transition to another state.
message Timer {
  string id = 1; // Id - the unique identifier for the timer.
  string duration = 2; // Duration - the duration of the timer.
  string target = 3; // Target - state machine element ID to transition to.
  map<string, string> outputTransform = 4; // OutputTransform - The transformation to apply to variables during the transition.
}

// Target specifies the target for a state transition.
message Target {
  string id = 1; // Id for the transition.
  repeated string conditions = 2; // Conditions -to apply to the transition specified as Expr.
  string target = 3; // Target ID for the transition.
}

// Error represents a known error name and code which may be thrown by the state machine.
message Error {
  string id = 1; // Id - the unique id for the error.
  string name = 2; // Name - the error unique name.
  string code = 3; // Code - the unique code for the error.
}

// CatchError specifies an error transition to another state.
message CatchError {
  string id = 1; // Id - the unique id.
  string errorId = 2; // Id - the id of the error.
  string target = 3; // Target ID for the transition.
  map<string, string> outputTransform = 4; // OutputTransform - The transformation to apply to variables during the transition.
}

// Targets defines a set of targets for transition and as to whether only the first match should be executed.
message Targets {
  repeated Target target = 1; // Target - the target for a state transition.
  int64 defaultTarget = 2; // DefaultTarget - the ordinal for a default target.
}

// WorkflowState describes a current executing state inside a workflow state machine.
message WorkflowState {
  string workflowId = 1; // WorkflowId - the ID of the workflow version that provides the template for execution.
  string executionId = 2; // executionId - The id of the Execution this workflow state is for
  string elementId = 3; // ElementId - the currently executing element withing the workflow state machine.
  string elementType = 4; // ElementType - the currently executing element type, cached here to reduce lookups.
  repeated string id = 5; // Id - a stack of IDs that descibe the state and its parents up to the original execution ID.
  string executeVersion = 22; // ExecuteVersion specifies a particular version to execute.
  optional string execute = 7; // Execute - additional information required to execute depending on the element type.
  CancellationState state = 8; // State - the current execution state of the state machine.
  optional string condition = 9; // Condition - a message condition that needs to be fulfilled before proceeding.
  int64 unixTimeNano = 10; // UnixTimeNano - the time this state was observed.
  bytes vars = 11; // Vars - A go binary encoded map[string]interface{} of variables.
  repeated string owners = 12; // Owners - a list of user owners for this state that may be responsible for completing tasks
  repeated string groups = 13; // Groups - a list of user groups for this state that may be responsible for completing tasks
  Error error = 14; // Error - an error being carried by the state if it has faulted.
  WorkflowTimer timer = 16; // Timer - a time needed to transition to the next state.
  string workflowName = 17; // WorkflowName - name of this workflow to avoid lookups.
  string processName = 18; // ProcessName - name of this process to avoid lookups.
  string processInstanceId = 19; // ProcessInstanceId - the unique ID for the process instance.
  map<string,SatisfiesGateway> satisfiesGatewayExpectation = 20; // SatisfiesGatewayExpectation - a list of gateways, and pathway covered that satisfy their expectations.
  map<string,GatewayExpectations> gatewayExpectations = 21; // GatewayExpectations - a list of dynamic gateway expectations set during traversing from a divergent gateway with a reciprocal.
  string traceParent = 23; // TraceContext holds an OTEL trace context.
}

message WorkflowStateSummary {
  string workflowId = 1; // WorkflowId - the ID of the workflow version that provides the template for execution.
  string executionId = 2; // ExecutionId - the execution that this state belongs to.
  string elementId = 3; // ElementId - the currently executing element withing the workflow state machine.
  string elementType = 4; // ElementType - the currently executing element type, cached here to reduce lookups.
  repeated string id = 5; // Id - a stack of IDs that describe the state and its parents up to the original execution ID.
  optional string execute = 7; // Execute - additional information required to execute depending on the element type.
  CancellationState state = 8; // State - the current execution state of the state machine.
  optional string condition = 9; // Condition - a message condition that needs to be fulfilled before proceeding.
  int64 unixTimeNano = 10; // UnixTimeNano - the time this state was observed.
  bytes vars = 11; // Vars - A go binary encoded map[string]interface{} of variables.
  Error error = 14; // Error - an error being carried by the state if it has faulted.
  WorkflowTimer timer = 16; // Timer - a time needed to transition to the next state.
  string processInstanceId = 19; // ProcessInstanceId - the unique ID for the process instance.
}

enum ProcessHistoryType {
  processExecute = 0;
  activityExecute = 1;
  activityComplete =2;
  processSpawnSync = 3;
  processComplete = 4;
  processAbort = 5;
  activityAbort = 6;
}

message ProcessHistoryEntry {
  ProcessHistoryType itemType = 1;
  optional string workflowId = 2;
  optional string executionId = 3;
  optional string elementId = 4;
  optional string processInstanceId = 5;
  optional CancellationState cancellationState = 6;
  bytes vars = 7;
  optional WorkflowTimer timer = 8;
  optional Error error = 9;
  int64 unixTimeNano = 10;
  optional string execute = 11;
<<<<<<< HEAD
  bool compensating = 12;
=======
  string trackingId = 12;
  string parentTrackingId = 13;
>>>>>>> 44d3f70e
}

message ProcessHistory {
  repeated ProcessHistoryEntry item = 1;
}

message SatisfiesGateway {
  repeated string instanceTracking = 1; // instanceTracking - a list of paths that satisfy the gateway.
}

message GatewayExpectations {
  repeated string expectedPaths = 1; // ExpectedPaths - a list of paths that compose a gatew's expectaions
}

message Gateway {
  map<string,string> metExpectations = 1; // MetExpectations - a list of expectations that were met for the gateway.
  repeated bytes vars = 2;  // Vars - A go binary encoded map[string]interface{} of variables.
  int64 visits = 3; // Visits - The number of visits this gateway has recieved
}

// WorkflowTimerDefinition defines a workflow timer that can be used to trigger an event.
message WorkflowTimerDefinition {
  WorkflowTimerType type = 1; // Type - whether the workflow timer is relative or absolute.
  int64 value = 2; // Value - the time parameter.
  int64 repeat = 3; // Repeat - the repeat interval for the timer.
  bool dropEvents = 4; // DropEvents - unused.
}

// WorkflowTimer holds the last execution state of a timer.
message WorkflowTimer {
  int64 lastFired = 1; // LastFired - the time in UNIX nanoseconds since the timer was last executed.
  int64 count = 2; // Count - the number of times the timer has fired.
}

// WorkflowTimerType describes whether a timer is relative or absolute
enum WorkflowTimerType {
  duration = 0; // Duration - a relative timer
  fixed = 1; // Fixed - an absolute timer
}

// Execution contains all of the metadata for a currently running workflow.
message Execution {
  string executionId = 1; // executionId - The id of this particular BPMExecution
  string workflowId = 2; // WorkflowId - the workflow version ID that this instance is executing.
  string workflowName = 5; // WorkflowName - name of this workflow to avoid lookups.
  repeated string processInstanceId = 6; // ProcessInstance - process instances berlonging to this execution.
}

message ProcessInstance {
  string processInstanceId = 1; // ProcessInstanceId - the unique ID for the process instance.
  string executionId = 2; // executionId - The id of this particular BPMExecution
  optional string parentProcessId = 3; // ParentProcessInstanceId - the parent process instance that launched this process - if nil, the execution launched the process instance.
  optional string parentElementId = 4; // ParentElementId - the ID of the element in the parent process that triggered the launch of this process instance.
  string workflowId = 5; // WorkflowId - the workflow version ID that this instance is executing.
  string workflowName = 6; // WorkflowName - name of this workflow to avoid lookups.
  string processName = 7; // ProcessName - name of this process to avoid lookups.
  map<string,bool> gatewayComplete = 8; // GatewayComplete - completed gateway instances register
}

// MessageInstance represents a workflow message.
message MessageInstance {
  string name = 1; // MessageId - the unique messageId for the message.
  string correlationKey = 2; // CorrelationKey - a receiving key to correlate this message to.
  bytes vars = 3; // Vars - A go binary encoded map[string]interface{} of variables.
}

enum RecipientType {
  job = 0;
}

message MessageRecipient {
  RecipientType type = 1;
  string  id = 2;
  string CorrelationKey = 3;
}

message UserTasks {
  repeated string id = 1;
}

message ApiAuthorizationRequest {
  map<string, string> Headers = 1;
  string function = 2;
  string workflowName = 3;
  string user = 4;
}

message ApiAuthorizationResponse {
  bool authorized = 1;
  string userId = 2;
}

message ApiAuthenticationRequest {
  map<string, string> headers = 1;
}

message ApiAuthenticationResponse {
  string user = 1;
  bool Authenticated = 2;
}

message LaunchWorkflowRequest {
  string processId = 1;
  bytes vars = 2;
}

message LaunchWorkflowResponse {
  string executionId = 1;
  string workflowId = 2;
}

enum CancellationState {
  executing = 0;  // CancellationState_executing - the state machine is executing
  completed = 1;  // CancellationState_completed - the state machine has completed successfully
  terminated = 2; // CancellationState_terminated - the state machine instance was terminated
  errored = 3;    // CancellationState_errored - an error occured during state machine execution
  obsolete = 4;   // CancellationState_obsolete - this state is obsolete due to an alternate flow
}

message CancelProcessInstanceRequest {
  string id = 1;
  CancellationState state = 2;
  Error error = 3;
}

message ListExecutionProcessesRequest {
  string id = 1;
}

message ListExecutionProcessesResponse {
  repeated string processInstanceId = 1; // ProcessInstance - process instances belonging to this execution.
}

message GetProcessInstanceStatusRequest {
  string id = 1;
}

message GetProcessInstanceStatusResult {
  repeated WorkflowState processState = 1; // ProcessInstance - process instances belonging to this execution.
}

message ListExecutionRequest {
  string workflowName = 1;
}

message ListExecutionResponse {
  repeated ListExecutionItem result = 1;
}


message ListExecutionItem {
  string id = 1;
  int32 version = 2;
}

message WorkflowInstanceInfo {
  string id = 1;
  string workflowId = 2;
}

message WorkflowInstanceStatus {
  repeated WorkflowState state = 1;
}

message ListWorkflowsResponse {
  repeated ListWorkflowResponse result = 1;
}

message ListWorkflowResponse {
  string name = 1;
  int32 version = 2;
}

message SendMessageRequest {
  string name = 1;
  string correlationKey = 2;
  bytes vars = 3;
}

message SendMessageResponse {
  string executionId = 1;
  string workflowId = 2;
}

message WorkflowInstanceComplete {
  string workflowName = 1;
  string workflowId = 2;
  string workflowInstanceId = 3;
  CancellationState workflowState = 4;
  Error error = 5;
}

message CompleteManualTaskRequest {
  string trackingId = 1;
  bytes vars = 2;
}

message CompleteServiceTaskRequest {
  string trackingId = 1;
  bytes vars = 2;
}

message CompleteSendMessageRequest {
  string trackingId = 1;
  bytes vars = 2;
}

message CompleteUserTaskRequest {
  string trackingId = 1;
  string owner = 2;
  bytes vars = 3;
}

message ListUserTasksRequest {
  string owner = 1;
}

message GetUserTaskRequest {
  string owner = 1;
  string trackingId = 2;
}

//message GetMessageSenderRoutingIdRequest {
//  string workflowName = 1;
//  string messageName = 2;
//}

message GetUserTaskResponse {
  string trackingId = 1;
  string owner = 2;
  string description = 3;
  string name = 4;
  bytes vars = 5;
}

message HandleWorkflowErrorRequest {
  string trackingId = 1;
  string errorCode = 2;
  string message = 3;
  bytes vars = 4;
}

message HandleWorkflowErrorResponse {
  bool handled = 1;
}

message GetWorkflowVersionsRequest {
  string name = 1;
}

message GetWorkflowVersionsResponse {
  WorkflowVersions versions = 1;
}

message GetWorkflowRequest {
  string id = 1;
}

message GetWorkflowResponse {
  Workflow definition = 1;
}

message GetProcessHistoryRequest {
  string Id = 1;
}

message GetProcessHistoryResponse {
  repeated ProcessHistoryEntry entry = 1;
}

message GetServiceTaskRoutingIDRequest {
  string name = 1;
  string requestedId = 2;
}

message GetServiceTaskRoutingIDResponse {
  string id = 1;
}

message GetVersionInfoRequest {
  string clientVersion = 1;
  string compatibleVersion = 2;
}

message GetVersionInfoResponse {
  string serverVersion = 1;
  string minCompatibleVersion = 2;
  bool connect = 3;
}

message GetJobRequest {
  string jobId = 1;
}

message GetJobResponse {
  WorkflowState job = 1;
}

message ResolveWorkflowRequest {
  Workflow workflow = 1;
}

message ResolveWorkflowResponse {
  Workflow workflow = 1;
}

message WorkflowStats {
  int64 Workflows = 1;
  int64 InstancesStarted = 2;
  int64 InstancesComplete = 3;
}

message TelemetryState {
  WorkflowState state = 1;
  map<int64, TelemetryLogEntry> log = 2;
}

message TelemetryLogEntry {
  string trackingID = 1;
  LogSource source = 2;
  string message = 3;
  int32 code = 4;
  map<string, string> attributes = 5;
}

enum LogSource {
  logSourceEngine = 0;
  logSourceWorkflow = 2;
  logSourceClient = 3;
  logSourceJob = 4;
  logSourceTelemetry = 5;
}

message TaskSpecVersions {
  repeated string id = 1;
}

// Task specification
message TaskSpec {
  string version = 1; // Version of task specification. valid-value: "1.0"
  string kind = 2; // Kind of task specification. valid-value: "ServiceTask" or "UserTask".
  TaskMetadata metadata = 3 ; // Metadata document any non functional information regarding the TaskSpec.
  TaskBehaviour behaviour = 4; // Behaviour documents instance behaviour.
  TaskParameters parameters = 5; // Parameters document input and output parameters for the task.
  TaskEvents events = 6; // Events document errors and messages that can be emitted from the task.
}

message TaskMetadata {
  string uid = 1; // Uid of the task. valid-value: a ksuid
  string type = 2; // Type - the name for the task when referred to by process. valid-value: arbitrary string
  string version = 3; // Version - the task version number.  This is useful to describe that the task has internally changed without modifying the input/outout parameters. valid-value: semantic version number
  string short = 4; // Short description of the task. valid-value: arbitrary string
  string description = 5; // Description - a long description of the task. valid-value: arbitrary string
  repeated string labels = 6; // Labels - a list of searchable tags for the task. valid-value: arbitrary string
  map<string,string> extensionData = 8; // ExtensionData - a map of values that can be used by third party tools. valid-value: arbitrary string
}

message TaskParameters {
  repeated ParameterGroup parameterGroup = 1; // ParameterGroup is a list of parameters with their categorization.  This is useful for display. valid-value: arbitrary string
  repeated Parameter input = 2; // Input documents input parameters to the task.
  repeated Parameter output = 3; // Output documents output parameters for the task.
}

message TaskEvents {
  repeated TaskError error = 1; // Error workflow events that can be returned from the task.
  repeated Message message = 2; // Message workflow events that can be returned from the task.
}

message TaskBehaviour {
  DefaultTaskRetry defaultRetry = 1; // Retry - the recommended retry behavior for the task, this could be overriden by a workflow.
  uint64 estimatedMaxDuration = 7; // EstimatedMaxDuration documents how long the task is expected to run for. valid-value: a unix millisecond duration
  bool unsafe = 2; // Unsafe labels the task as non-idempotent.  Non-idempotent tasks are highly unrecommended. valid-value: boolean
  bool mock = 3; // Mock this task as it has no concrete implementation. valid-value: boolean
  bool deprecated = 4; // Deprecated task.  Workflows can not be executed that include this task. valid-value: boolean
}

enum RetryStrategy {
  Linear = 0; // Retry at regular intervals.
  Incremental = 1; // Retry at increasingly large intervals.
}

message DefaultTaskRetry {
  uint32 number = 1; // Retry - the recommended number of retries for the task. valid-value: arbitrary positive integer
  RetryStrategy strategy = 2; // Strategy for retrying the task.
  int64 initMilli = 3; // InitMilli - initial backoff delay for Static, Linear, Incremental. valid-value: positive int
  int64 intervalMilli = 4; // IntervalMilli - delay interval (Linear) amount to add each attempt (Incremental). valid-value: positive int
  int64 maxMilli = 5; // MaxMilli - delay ceiling (Static, Linear, Incremental). valid-value: positive int
  DefaultRetryExceededBehaviour defaultExceeded = 6; // DefaultExceeded - specifies what to do by default when the attempts have been exhausted.  This only specifies the strategy, and doesn't contain runtime parameters.
}

message DefaultRetryExceededBehaviour {
  RetryErrorAction action = 1; // Action to take when retries are exceeded.
  string variable = 2; // Variable - name of variable to set for the SetVariableValue action. valid-value: shar-variable
  string variableType = 3; // VariableType - type of the variable for the SetVariableValue action. valid-value: "string", "int", "float", "bool"
  string variableValue = 4; // Variable value to set for the SetVariableValue action. valid-value: arbitrary string representation of a valid value for variableType
  string errorCode = 5; // ErrorCode for the ThrowWorkflowError action. valid-value: a valid workflow error code for the task.
}

enum RetryErrorAction {
  PauseWorkflow = 0; // PauseWorkflow - exhausting retries will pause the workflow and send a shar operational message.
  ThrowWorkflowError = 1; // ThrowWorkflowError - throw a workflow error.
  SetVariableValue = 2; // SetVariableValue - set a workflow variable value.
  FailWorkflow = 3; // FailWorkflow - exhausting retries will fail the workflow.
}

message ParameterGroup {
  string name = 1; // Name of the parameter group. valid-value: arbitrary string
  string short = 2; // Short description of the parameter group. valid-value: arbitrary string
  string description = 3; // Description - a long description of the parameter group. valid-value: arbitrary string
}

message Parameter {
  string name = 1; // Name of the parameter. valid-value: arbitrary string
  string short = 2; // Short description of the parameter. valid-value: arbitrary string
  string description = 3; // Description - a long description of the parameter. valid-value: arbitrary string
  string type = 4; // Type of the parameter. valid-value: "string", "int", "float", "bool"
  optional string customTypeExtension = 5; // Subtype describing the use of the type.  valid-value: eg. "IPAddress"
  bool collection = 6; // Collection specifies the parameter is an array. valid-value: bool
  optional string group = 7; // Group declares this parameter as part of a named parameter group. valid-value: parameter group name.
  map<string,string> extensionData = 8; // ExtensionData - a map of values that can be used by third party tools. valid-value: arbitrary map of string/string
  bool mandatory = 9; // Mandatory specifies that this parameter is required. valid-value: bool
  string validateExpr = 10; // ValidateExpr - an EXPR that is used to validate the field value. valid-value: a valid EXPR expression prefixed by'='
  string example = 11; // Example - an example EXPR that is used to provide a hint to a user on the nature of a task.  It is also used when the task is being used as a mock before implementation. valid-value: a valid EXPR expression prefixed by'='
}

message Message {
  string name = 1; // Name - Message name for a workflow message. valid-value: arbitrary string
  string correlationKey = 2; // CorrelationKey - the workflow message correlation key. valid-value: NATS-safe identifier
  string short = 3; // Short description of the parameter. valid-value: arbitrary string
  string description = 4; // Description - a long description of the parameter. valid-value: arbitrary string
}

// TaskError represents a known error name and code which may be thrown by the state machine.
message TaskError {
  string name = 1; // Name of the error. valid-value: arbitrary string
  string code = 2; // Code a unique code for the error. valid-value: NATS-safe identifier
  string short = 3; // Short description of the error. valid-value: arbitrary string
  string description = 4; // Description - a long description of the error. valid-value: arbitrary string
}

// RegisterTaskRequest registers a task in SHAR.
message RegisterTaskRequest {
  TaskSpec spec = 1; // Spec - the task specification.
}

// RegisterTaskResponse contains the UID of a registered task.
message RegisterTaskResponse{
  string uid = 1; // Uid of the registered task.
}
// GetTaskSpecRequest contains the UID of a registered task.
message GetTaskSpecRequest{
  string uid = 1; // Uid of the registered task.
}

// GetTaskSpecResponse returns a task spec.
message GetTaskSpecResponse{
  TaskSpec spec = 1; // Spec - the task specification.
}

// DeleteServiceTaskRequest contains the UID of a registered task.
message DeprecateServiceTaskRequest{
  string name = 1; // Name of the task specification.
}

// DeleteServiceTaskResponse is the result of unregistering a task.
message DeprecateServiceTaskResponse{
  optional TaskSpecUsageReport usage = 1;
  bool success = 2;
}

message GetTaskSpecVersionsRequest{
  string name = 1; // Name of the task specification.
}

message GetTaskSpecVersionsResponse{
  TaskSpecVersions versions = 1;
}

message GetTaskSpecUsageRequest {
  string id = 1;
}

message TaskSpecUsageReport{
  repeated string workflow = 1;
  repeated string process = 2;
  repeated string executingWorkflow = 3;
  repeated string executingProcessInstance = 4;
}

message ListTaskSpecUIDsRequest{
  bool IncludeDeprecated = 1;
}

message ListTaskSpecUIDsResponse {
  repeated string uid = 1;
}

// Sender is the sender side of a BPMN message. It contains a byte array of vars destined for the receiver
message Sender {
  bytes vars = 1; // Vars - A go binary encoded map[string]interface{} of variables.
  string correlationKey = 2; // CorrelationKey - the workflow message correlation key.
}

// Receiver is the receiver side of a BPMN message. It contains a reference to the job which receivers the vars from the sender
message Receiver {
  string  id = 1; // Id - a uuid identifying the job associated with the receiver
  string correlationKey = 2; // CorrelationKey - the workflow message correlation key.
}

message Exchange {
  Sender sender = 1; // Sender - the sender side of the exchange
  map<string,Receiver> receivers = 2; // Receivers - the receiver sides of the exchange
}

message TelemetryClients {
  int32 count = 1;
}

message LogRequest {
  string hostname = 1;
  string clientId = 2;
  bytes trackingId = 3;
  int32 level = 4;
  int64 time = 5;
  LogSource source = 6;
  string message = 7;
  map<string, string> attributes = 8;
}

message LogResponse {

}<|MERGE_RESOLUTION|>--- conflicted
+++ resolved
@@ -172,7 +172,7 @@
   string documentation = 4; // Documentation - any documentation describing the state machine element.
   string execute = 5;  // Execute - describes the execution parameter,  This is used for different purposes depending on the type.
   Targets outbound = 6; // Outbound - a number of possible transitions to other state machine state elements.s
-  Targets compensation = 22; // Compensation transitions
+  optional string compensateWith = 22; // CompensateWith defines the element used for compensation.
   Process process = 7; // Process - defines any subprocesses contained within this state machine.
   string msg = 8; // TODO: Document
   string candidates = 10; // Candidates - used for user related state machine types to define users that may complete the task.
@@ -288,6 +288,13 @@
   map<string,SatisfiesGateway> satisfiesGatewayExpectation = 20; // SatisfiesGatewayExpectation - a list of gateways, and pathway covered that satisfy their expectations.
   map<string,GatewayExpectations> gatewayExpectations = 21; // GatewayExpectations - a list of dynamic gateway expectations set during traversing from a divergent gateway with a reciprocal.
   string traceParent = 23; // TraceContext holds an OTEL trace context.
+  Compensation compensation = 24; // Compensation holds compensation state parameters.
+}
+
+message Compensation {
+  int64 step = 1; // Step is the currently executing step in a compensation plan
+  int64 totalSteps = 2; // TotalSteps is the total number of steps in the compensation plan.
+  string forTrackingId = 3; // ForTrackingId is the trackingID of the job being compensated.
 }
 
 message WorkflowStateSummary {
@@ -314,6 +321,10 @@
   processComplete = 4;
   processAbort = 5;
   activityAbort = 6;
+  jobAbort = 7;
+  jobExecute = 8;
+  jobComplete = 9;
+  compensationCheckpoint = 10;
 }
 
 message ProcessHistoryEntry {
@@ -328,12 +339,8 @@
   optional Error error = 9;
   int64 unixTimeNano = 10;
   optional string execute = 11;
-<<<<<<< HEAD
-  bool compensating = 12;
-=======
-  string trackingId = 12;
-  string parentTrackingId = 13;
->>>>>>> 44d3f70e
+  repeated string id = 12;
+  bool compensating = 14;
 }
 
 message ProcessHistory {
@@ -446,11 +453,12 @@
 }
 
 enum CancellationState {
-  executing = 0;  // CancellationState_executing - the state machine is executing
-  completed = 1;  // CancellationState_completed - the state machine has completed successfully
-  terminated = 2; // CancellationState_terminated - the state machine instance was terminated
-  errored = 3;    // CancellationState_errored - an error occured during state machine execution
-  obsolete = 4;   // CancellationState_obsolete - this state is obsolete due to an alternate flow
+  executing = 0;  // CancellationState_executing - the state machine is executing.
+  completed = 1;  // CancellationState_completed - the state machine has completed successfully.
+  terminated = 2; // CancellationState_terminated - the state machine instance was terminated.
+  errored = 3;    // CancellationState_errored - an error occured during state machine execution.
+  obsolete = 4;   // CancellationState_obsolete - this state is obsolete due to an alternate flow.
+  compensating = 5; // CancellationState_compensating - this state is currently compensating.
 }
 
 message CancelProcessInstanceRequest {
@@ -534,6 +542,7 @@
 message CompleteServiceTaskRequest {
   string trackingId = 1;
   bytes vars = 2;
+  bool compensating = 3;
 }
 
 message CompleteSendMessageRequest {
@@ -865,4 +874,22 @@
 
 message LogResponse {
 
+}
+
+message GetCompensationInputVariablesRequest {
+  string processInstanceId = 1;
+  string trackingId = 2;
+}
+
+message GetCompensationInputVariablesResponse{
+ bytes vars = 1;
+}
+
+message GetCompensationOutputVariablesRequest {
+  string processInstanceId = 1;
+  string trackingId = 2;
+}
+
+message GetCompensationOutputVariablesResponse{
+  bytes vars = 1;
 }