package storage

import (
	"context"
	"errors"
	"fmt"
	"github.com/nats-io/nats.go"
	"github.com/nats-io/nats.go/jetstream"
	"gitlab.com/shar-workflow/shar/common"
	"gitlab.com/shar-workflow/shar/common/element"
	"gitlab.com/shar-workflow/shar/common/header"
	"gitlab.com/shar-workflow/shar/common/subj"
	"gitlab.com/shar-workflow/shar/common/task"
	"gitlab.com/shar-workflow/shar/model"
	"gitlab.com/shar-workflow/shar/server/messages"
	"golang.org/x/exp/maps"
	"golang.org/x/exp/slices"
	"google.golang.org/protobuf/proto"
)

// GetTaskSpecUID fetches
func (s *Nats) GetTaskSpecUID(ctx context.Context, name string) (string, error) {
	tskVer, err := s.GetTaskSpecVersions(ctx, name)
	if err != nil {
		return "", fmt.Errorf("opening task spec versions: %w", err)
	}

	return tskVer.Id[len(tskVer.Id)-1], nil
}

// GetTaskSpecVersions fetches the versions of a given task spec name
func (s *Nats) GetTaskSpecVersions(ctx context.Context, name string) (*model.TaskSpecVersions, error) {
	ns := subj.GetNS(ctx)
	nsKVs, err := s.KvsFor(ctx, ns)
	if err != nil {
		return nil, fmt.Errorf("get KVs for ns %s: %w", ns, err)
	}

	tskVer := &model.TaskSpecVersions{}
	if err := common.LoadObj(ctx, nsKVs.wfTaskSpecVer, name, tskVer); err != nil {
		return nil, fmt.Errorf("opening task spec versions: %w", err)
	}
	return tskVer, nil
}

// PutTaskSpec writes a task spec to the database.
func (s *Nats) PutTaskSpec(ctx context.Context, spec *model.TaskSpec) (string, error) {
	ns := subj.GetNS(ctx)
	nsKVs, err := s.KvsFor(ctx, ns)
	if err != nil {
		return "", fmt.Errorf("get KVs for ns %s: %w", ns, err)
	}

	uid, err := task.CreateUID(spec)
	if err != nil {
		return "", fmt.Errorf("put task spec: hash task: %w", err)
	}
	spec.Metadata.Uid = uid
	if err := s.EnsureServiceTaskConsumer(ctx, uid); err != nil {
		return "", fmt.Errorf("ensure consumer for service task %s:%w", uid, err)
	}

	if err := common.SaveObj(ctx, nsKVs.wfTaskSpec, spec.Metadata.Uid, spec); err != nil {
		return "", fmt.Errorf("saving task spec: %w", err)
	}
	vers := &model.TaskSpecVersions{}
	if err := common.UpdateObj(ctx, nsKVs.wfTaskSpecVer, spec.Metadata.Type, vers, func(v *model.TaskSpecVersions) (*model.TaskSpecVersions, error) {
<<<<<<< HEAD
		if !slices.Contains(v.Id, uid) {
			v.Id = append(v.Id, uid)
			msgSubj := messages.WorkflowSystemTaskCreate
			if len(v.Id) == 0 {
				msgSubj = messages.WorkflowSystemTaskUpdate
			}
			msg := nats.NewMsg(msgSubj)
			b, err := proto.Marshal(spec)
			if err != nil {
				return nil, fmt.Errorf("marshal %s system message: %w", msgSubj, err)
			}
			msg.Data = b
			msg.Header.Set(header.SharNamespace, "*")
			if err := s.conn.PublishMsg(msg); err != nil {
				return nil, fmt.Errorf("send %s system message: %w", msgSubj, err)
			}
=======
		v.Id = append(v.Id, uid)
		subj := messages.WorkflowSystemTaskCreate
		if len(v.Id) == 0 {
			subj = messages.WorkflowSystemTaskUpdate
		}
		msg := nats.NewMsg(subj)
		b, err := proto.Marshal(spec)
		if err != nil {
			return nil, fmt.Errorf("marshal %s system message: %w", subj, err)
		}
		msg.Data = b
		msg.Header.Set(header.SharNamespace, "*")
		if err := s.conn.PublishMsg(msg); err != nil {
			return nil, fmt.Errorf("send %s system message: %w", subj, err)
>>>>>>> 9132af3b
		}
		return v, nil
	}); err != nil {
		return "", fmt.Errorf("saving task spec version: %w", err)
	}
	return uid, nil
}

// GetTaskSpecByUID fetches a task spec from the database.
func (s *Nats) GetTaskSpecByUID(ctx context.Context, uid string) (*model.TaskSpec, error) {
	ns := subj.GetNS(ctx)
	nsKVs, err := s.KvsFor(ctx, ns)
	if err != nil {
		return nil, fmt.Errorf("get KVs for ns %s: %w", ns, err)
	}

	spec := &model.TaskSpec{}
	if err := common.LoadObj(ctx, nsKVs.wfTaskSpec, uid, spec); err != nil {
		return nil, fmt.Errorf("loading task spec: %w", err)
	}
	return spec, nil
}

// GetTaskSpecUsageByName produces a report of running and executable places where the task spec is in use.
func (s *Nats) GetTaskSpecUsageByName(ctx context.Context, name string) (*model.TaskSpecUsageReport, error) {
	ns := subj.GetNS(ctx)
	nsKVs, err := s.KvsFor(ctx, ns)
	if err != nil {
		return nil, fmt.Errorf("getKVs for ns %s: %w", ns, err)
	}

	taskSpecVersions, err := s.GetTaskSpecVersions(ctx, name)
	if err != nil {
		return nil, fmt.Errorf("get task spec versions: %w", err)
	}
	wfKeys, err := nsKVs.wf.Keys(ctx)
	if err != nil {
		return nil, fmt.Errorf("task spec usage by name get workflow version keys: %w", err)
	}
	rptWf := make(map[string]struct{})
	rptPr := make(map[string]struct{})
	for _, vk := range wfKeys {
		wf := &model.Workflow{}
		err := common.LoadObj(ctx, nsKVs.wfVersion, vk, wf)
		if err != nil {
			return nil, fmt.Errorf("task spec usage by name get workflow")
		}
		for _, pr := range wf.Process {
			for _, el := range pr.Elements {
				if el.Type == element.ServiceTask && el.Version != nil && slices.Contains(taskSpecVersions.Id, *el.Version) {
					rptPr[pr.Name] = struct{}{}
					rptWf[wf.Name] = struct{}{}
				}
			}
		}
	}

	piKeys, err := nsKVs.wfProcessInstance.Keys(ctx)
	if err != nil {
		return nil, fmt.Errorf("task spec usage by name get process instance keys: %w", err)
	}

	rptWfExec := make(map[string]struct{})
	rptPrExec := make(map[string]struct{})

	for _, piKey := range piKeys {
		pi := &model.ProcessInstance{}
		err := common.LoadObj(ctx, nsKVs.wfProcessInstance, piKey, pi)
		if err != nil {
			return nil, fmt.Errorf("task spec usage by name get process instance: %w", err)
		}
		rptWfExec[pi.WorkflowId] = struct{}{}
		rptPrExec[pi.ProcessInstanceId] = struct{}{}
	}

	return &model.TaskSpecUsageReport{
		Workflow:                 maps.Keys(rptWf),
		Process:                  maps.Keys(rptPr),
		ExecutingWorkflow:        maps.Keys(rptWfExec),
		ExecutingProcessInstance: maps.Keys(rptPrExec),
	}, nil
}

// GetExecutableWorkflowIds returns a list of all workflow Ids that contain executable processes
func (s *Nats) GetExecutableWorkflowIds(ctx context.Context) ([]string, error) {
	ns := subj.GetNS(ctx)
	nsKVs, err := s.KvsFor(ctx, ns)
	if err != nil {
		return nil, fmt.Errorf("GetExecutableWorkflowIds - failed getting KVs for ns %s: %w", ns, err)
	}

	verKeys, err := nsKVs.wfVersion.Keys(ctx)
	if err != nil {
		return nil, fmt.Errorf("get workflow version keys: %w", err)
	}
	res := make([]string, 0, len(verKeys))
	for _, verKey := range verKeys {
		wfv := &model.WorkflowVersions{}
		err := common.LoadObj(ctx, nsKVs.wfVersion, verKey, wfv)
		if err != nil {
			return nil, fmt.Errorf("get workflow version: %w", err)
		}
		res = append(res, wfv.Version[len(wfv.Version)-1].Id)
	}
	return res, nil
}

// GetTaskSpecUsage returns the usage report for a list of task specs.
func (s *Nats) GetTaskSpecUsage(ctx context.Context, uid []string) (*model.TaskSpecUsageReport, error) {
	ns := subj.GetNS(ctx)
	nsKVs, err := s.KvsFor(ctx, ns)
	if err != nil {
		return nil, fmt.Errorf("get KVs for ns %s: %w", ns, err)
	}

	wfKeys, err := s.GetExecutableWorkflowIds(ctx)
	if !errors.Is(err, jetstream.ErrNoKeysFound) && err != nil {
		return nil, fmt.Errorf("get executable workflows: %w", err)
	}
	rptWf := make(map[string]struct{})
	rptPr := make(map[string]struct{})
	for _, vk := range wfKeys {
		wf := &model.Workflow{}
		err := common.LoadObj(ctx, nsKVs.wf, vk, wf)
		if err != nil {
			return nil, fmt.Errorf("task spec usage by name get workflow")
		}
		for _, pr := range wf.Process {
			for _, el := range pr.Elements {
				if el.Type == element.ServiceTask && el.Version != nil && slices.Contains(uid, *el.Version) {
					rptPr[pr.Name] = struct{}{}
					rptWf[wf.Name] = struct{}{}
				}
			}
		}
	}

	piKeys, err := nsKVs.wfProcessInstance.Keys(ctx)
	if !errors.Is(err, jetstream.ErrNoKeysFound) && err != nil {
		return nil, fmt.Errorf("task spec usage by name get process instance keys: %w", err)
	}

	rptWfExec := make(map[string]struct{})
	rptPrExec := make(map[string]struct{})

	for _, piKey := range piKeys {
		pi := &model.ProcessInstance{}
		err := common.LoadObj(ctx, nsKVs.wfProcessInstance, piKey, pi)
		if err != nil {
			return nil, fmt.Errorf("task spec usage by name get process instance: %w", err)
		}
		rptWfExec[pi.WorkflowId] = struct{}{}
		rptPrExec[pi.ProcessInstanceId] = struct{}{}
	}

	return &model.TaskSpecUsageReport{
		Workflow:                 maps.Keys(rptWf),
		Process:                  maps.Keys(rptPr),
		ExecutingWorkflow:        maps.Keys(rptWfExec),
		ExecutingProcessInstance: maps.Keys(rptPrExec),
	}, nil
}<|MERGE_RESOLUTION|>--- conflicted
+++ resolved
@@ -65,24 +65,6 @@
 	}
 	vers := &model.TaskSpecVersions{}
 	if err := common.UpdateObj(ctx, nsKVs.wfTaskSpecVer, spec.Metadata.Type, vers, func(v *model.TaskSpecVersions) (*model.TaskSpecVersions, error) {
-<<<<<<< HEAD
-		if !slices.Contains(v.Id, uid) {
-			v.Id = append(v.Id, uid)
-			msgSubj := messages.WorkflowSystemTaskCreate
-			if len(v.Id) == 0 {
-				msgSubj = messages.WorkflowSystemTaskUpdate
-			}
-			msg := nats.NewMsg(msgSubj)
-			b, err := proto.Marshal(spec)
-			if err != nil {
-				return nil, fmt.Errorf("marshal %s system message: %w", msgSubj, err)
-			}
-			msg.Data = b
-			msg.Header.Set(header.SharNamespace, "*")
-			if err := s.conn.PublishMsg(msg); err != nil {
-				return nil, fmt.Errorf("send %s system message: %w", msgSubj, err)
-			}
-=======
 		v.Id = append(v.Id, uid)
 		subj := messages.WorkflowSystemTaskCreate
 		if len(v.Id) == 0 {
@@ -97,7 +79,6 @@
 		msg.Header.Set(header.SharNamespace, "*")
 		if err := s.conn.PublishMsg(msg); err != nil {
 			return nil, fmt.Errorf("send %s system message: %w", subj, err)
->>>>>>> 9132af3b
 		}
 		return v, nil
 	}); err != nil {
