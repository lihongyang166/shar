### TaskSpec

| name | type | description | validation |
|------|------|-------------|------------|
| version | string | Version of task specification. | "1.0" |
| kind | string | Kind of task specification. | "ServiceTask" or "UserTask". |
| metadata | TaskMetadata | Metadata document any non functional information regarding the TaskSpec. |  -  |
| behaviour | TaskBehaviour | Behaviour documents instance behaviour. |  -  |
| parameters | TaskParameters | Parameters document input and output parameters for the task. |  -  |
| events | TaskEvents | Events document errors and messages that can be emitted from the task. |  -  |
<<<<<<< HEAD
=======
### TaskEvents

| name | type | description | validation |
|------|------|-------------|------------|
| error | TaskError | Error workflow events that can be returned from the task. |  -  |
| message | Message | Message workflow events that can be returned from the task. |  -  |
### TaskError

| name | type | description | validation |
|------|------|-------------|------------|
| name | string | Name of the error. | arbitrary string |
| code | string | Code a unique code for the error. | NATS-safe identifier |
| short | string | Short description of the error. | arbitrary string |
| description | string | Description - a long description of the error. | arbitrary string |
### Message

| name | type | description | validation |
|------|------|-------------|------------|
| name | string | Name - Message name for a workflow message. | arbitrary string |
| correlationKey | string | CorrelationKey - the workflow message correlation key. | NATS-safe identifier |
| short | string | Short description of the parameter. | arbitrary string |
| description | string | Description - a long description of the parameter. | arbitrary string |
>>>>>>> f42a1514
### TaskMetadata

| name | type | description | validation |
|------|------|-------------|------------|
| uid | string | Uid of the task. | a ksuid |
| type | string | Type - the name for the task when referred to by process. | arbitrary string |
| version | string | Version - the task version number.  This is useful to describe that the task has internally changed without modifying the input/outout parameters. | semantic version number |
| short | string | Short description of the task. | arbitrary string |
| description | string | Description - a long description of the task. | arbitrary string |
| labels | string | Labels - a list of searchable tags for the task. | arbitrary string |
| extensionData | map[string]string | ExtensionData - a map of values that can be used by third party tools. | arbitrary string |
### TaskBehaviour

| name | type | description | validation |
|------|------|-------------|------------|
| defaultRetry | DefaultTaskRetry | Retry - the recommended retry behavior for the task, this could be overriden by a workflow. |  -  |
| estimatedMaxDuration | uint64 | EstimatedMaxDuration documents how long the task is expected to run for. | a unix millisecond duration |
| unsafe | bool | Unsafe labels the task as non-idempotent.  Non-idempotent tasks are highly unrecommended. | boolean |
| mock | bool | Mock this task as it has no concrete implementation. | boolean |
| deprecated | bool | Deprecated task.  Workflows can not be executed that include this task. | boolean |
| mockBehaviour | TaskMockBehaviours | MockBehaviour lists behaviours exhibited by the task when mocked. |  -  |
### DefaultTaskRetry

| name | type | description | validation |
|------|------|-------------|------------|
| number | uint32 | Retry - the recommended number of retries for the task. | arbitrary positive integer |
| strategy | RetryStrategy | Strategy for retrying the task. |  enum  |
| initMilli | int64 | InitMilli - initial backoff delay for Static, Linear, Incremental. | positive int |
| intervalMilli | int64 | IntervalMilli - delay interval (Linear) amount to add each attempt (Incremental). | positive int |
| maxMilli | int64 | MaxMilli - delay ceiling (Static, Linear, Incremental). | positive int |
| defaultExceeded | DefaultRetryExceededBehaviour | DefaultExceeded - specifies what to do by default when the attempts have been exhausted.  This only specifies the strategy, and doesn't contain runtime parameters. |  -  |
### DefaultRetryExceededBehaviour

| name | type | description | validation |
|------|------|-------------|------------|
| action | RetryErrorAction | Action to take when retries are exceeded. |  enum  |
| variable | string | Variable - name of variable to set for the SetVariableValue action. | shar-variable |
| variableType | string | VariableType - type of the variable for the SetVariableValue action. | "string", "int", "float", "bool" |
| variableValue | string | Variable value to set for the SetVariableValue action. | arbitrary string representation of a valid value for variableType |
| errorCode | string | ErrorCode for the ThrowWorkflowError action. | a valid workflow error code for the task. |
### RetryErrorAction (Enum)

| name | value | description |
|------|------|-------------|
| PauseWorkflow | 0 | PauseWorkflow - exhausting retries will pause the workflow and send a shar operational message. |
| ThrowWorkflowError | 1 | ThrowWorkflowError - throw a workflow error. |
| SetVariableValue | 2 | SetVariableValue - set a workflow variable value. |
| FailWorkflow | 3 | FailWorkflow - exhausting retries will fail the workflow. |
### RetryStrategy (Enum)

| name | value | description |
|------|------|-------------|
| Linear | 0 | Retry at regular intervals. |
| Exponential | 1 | Retry at increasingly large intervals. |
### TaskMockBehaviours

| name | type | description | validation |
|------|------|-------------|------------|
| errorCodeExpr | string | errorCodeExpr generates a workflow error with the code specified by this expression.  If this is, or returns an empty string, no error is returned. |   |
| fatalErrorExpr | string | fatalErrorExpr is a boolean expression that if true, will throw a workflow fatal error. |   |
### TaskParameters

| name | type | description | validation |
|------|------|-------------|------------|
| parameterGroup | ParameterGroup | ParameterGroup is a list of parameters with their categorization.  This is useful for display. | arbitrary string |
| input | Parameter | Input documents input parameters to the task. |  -  |
| output | Parameter | Output documents output parameters for the task. |  -  |
### ParameterGroup

| name | type | description | validation |
|------|------|-------------|------------|
| name | string | Name of the parameter group. | arbitrary string |
| short | string | Short description of the parameter group. | arbitrary string |
| description | string | Description - a long description of the parameter group. | arbitrary string |
### Parameter

| name | type | description | validation |
|------|------|-------------|------------|
| name | string | Name of the parameter. | arbitrary string |
| short | string | Short description of the parameter. | arbitrary string |
| description | string | Description - a long description of the parameter. | arbitrary string |
| type | string | Type of the parameter. | "string", "int", "float", "bool" |
| customTypeExtension | string | Subtype describing the use of the type. | eg. "IPAddress" |
| collection | bool | Collection specifies the parameter is an array. | bool |
| group | string | Group declares this parameter as part of a named parameter group. | parameter group name. |
| extensionData | map[string]string | ExtensionData - a map of values that can be used by third party tools. | arbitrary map of string/string |
| mandatory | bool | Mandatory specifies that this parameter is required. | bool |
| validateExpr | string | ValidateExpr - an EXPR that is used to validate the field value. | a valid EXPR expression prefixed by'=' |
<<<<<<< HEAD
| example | string | Example - an example EXPR that is used to provide a hint to a user on the nature of a task.  It is also used when the task is being used as a mock before implementation. | a valid EXPR expression prefixed by'=' |
### TaskEvents

| name | type | description | validation |
|------|------|-------------|------------|
| error | TaskError | Error workflow events that can be returned from the task. |  -  |
| message | Message | Message workflow events that can be returned from the task. |  -  |
### TaskError

| name | type | description | validation |
|------|------|-------------|------------|
| name | string | Name of the error. | arbitrary string |
| code | string | Code a unique code for the error. | NATS-safe identifier |
| short | string | Short description of the error. | arbitrary string |
| description | string | Description - a long description of the error. | arbitrary string |
### Message

| name | type | description | validation |
|------|------|-------------|------------|
| name | string | Name - Message name for a workflow message. | arbitrary string |
| correlationKey | string | CorrelationKey - the workflow message correlation key. | NATS-safe identifier |
| short | string | Short description of the parameter. | arbitrary string |
| description | string | Description - a long description of the parameter. | arbitrary string |
=======
| example | string | Example - an example EXPR that is used to provide a hint to a user on the nature of a task.  It is also used when the task is being used as a mock before implementation. | a valid EXPR expression prefixed by'=' |
>>>>>>> f42a1514
<|MERGE_RESOLUTION|>--- conflicted
+++ resolved
@@ -8,8 +8,6 @@
 | behaviour | TaskBehaviour | Behaviour documents instance behaviour. |  -  |
 | parameters | TaskParameters | Parameters document input and output parameters for the task. |  -  |
 | events | TaskEvents | Events document errors and messages that can be emitted from the task. |  -  |
-<<<<<<< HEAD
-=======
 ### TaskEvents
 
 | name | type | description | validation |
@@ -32,7 +30,6 @@
 | correlationKey | string | CorrelationKey - the workflow message correlation key. | NATS-safe identifier |
 | short | string | Short description of the parameter. | arbitrary string |
 | description | string | Description - a long description of the parameter. | arbitrary string |
->>>>>>> f42a1514
 ### TaskMetadata
 
 | name | type | description | validation |
@@ -121,30 +118,4 @@
 | extensionData | map[string]string | ExtensionData - a map of values that can be used by third party tools. | arbitrary map of string/string |
 | mandatory | bool | Mandatory specifies that this parameter is required. | bool |
 | validateExpr | string | ValidateExpr - an EXPR that is used to validate the field value. | a valid EXPR expression prefixed by'=' |
-<<<<<<< HEAD
-| example | string | Example - an example EXPR that is used to provide a hint to a user on the nature of a task.  It is also used when the task is being used as a mock before implementation. | a valid EXPR expression prefixed by'=' |
-### TaskEvents
-
-| name | type | description | validation |
-|------|------|-------------|------------|
-| error | TaskError | Error workflow events that can be returned from the task. |  -  |
-| message | Message | Message workflow events that can be returned from the task. |  -  |
-### TaskError
-
-| name | type | description | validation |
-|------|------|-------------|------------|
-| name | string | Name of the error. | arbitrary string |
-| code | string | Code a unique code for the error. | NATS-safe identifier |
-| short | string | Short description of the error. | arbitrary string |
-| description | string | Description - a long description of the error. | arbitrary string |
-### Message
-
-| name | type | description | validation |
-|------|------|-------------|------------|
-| name | string | Name - Message name for a workflow message. | arbitrary string |
-| correlationKey | string | CorrelationKey - the workflow message correlation key. | NATS-safe identifier |
-| short | string | Short description of the parameter. | arbitrary string |
-| description | string | Description - a long description of the parameter. | arbitrary string |
-=======
-| example | string | Example - an example EXPR that is used to provide a hint to a user on the nature of a task.  It is also used when the task is being used as a mock before implementation. | a valid EXPR expression prefixed by'=' |
->>>>>>> f42a1514
+| example | string | Example - an example EXPR that is used to provide a hint to a user on the nature of a task.  It is also used when the task is being used as a mock before implementation. | a valid EXPR expression prefixed by'=' |