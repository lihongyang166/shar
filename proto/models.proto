syntax = "proto3";
option go_package = "github.com/crystal-construct/shar/model";

//import "google/protobuf/timestamp.proto";
//import "google/protobuf/duration.proto";
//import "google/protobuf/any.proto";

message Workflow {
  string Name = 1;
  map<string,Process> Process = 2;
  repeated Element messages = 3;
}

message Process {
  repeated Element elements = 1;
  string Name      = 2;
}

message WorkflowVersions {
  repeated WorkflowVersion version = 1;
}

message WorkflowVersion {
  string id = 1;
  bytes sha256 = 2;
  int32 number = 3;
}

message Element {
  string id = 1;
  string name = 2;
  string type = 3;
  string documentation =4;
  string execute =5;
  Targets outbound = 6;
  Process process = 7;
  string msg = 8;
}

message Target {
  string id          = 1;
  repeated string conditions =2;
  string target     =3;
}

message Targets {
  repeated Target target = 1;
  bool exclusive = 2;
}

message Messages {
  string name = 1;
<<<<<<< HEAD
}

message JobComplete {

=======
>>>>>>> 001713f0
}

message WorkflowState {
  string workflowId = 1;
  string workflowInstanceId = 2;
  string elementId = 3;
  string elementType = 4;
  string trackingId = 5;
<<<<<<< HEAD
  string execute = 6;
  string state = 7;
  string condition = 8;
=======
  optional string execute = 6;
  string state = 7;
  optional string condition = 8;
>>>>>>> 001713f0
  int64 unixTimeNano = 9;
  bytes vars = 10;
}

message WorkflowInstance {
  string workflowInstanceId = 1;
  optional string parentWorkflowInstanceId = 2;
  optional string parentElementId = 3;
  string workflowId = 4;
}

message MessageInstance {
  string messageId = 1;
  string correlationKey = 2;
}

message WorkflowInstanceSubscribers {
  repeated string list = 1; // stateId
}<|MERGE_RESOLUTION|>--- conflicted
+++ resolved
@@ -50,13 +50,6 @@
 
 message Messages {
   string name = 1;
-<<<<<<< HEAD
-}
-
-message JobComplete {
-
-=======
->>>>>>> 001713f0
 }
 
 message WorkflowState {
@@ -65,15 +58,9 @@
   string elementId = 3;
   string elementType = 4;
   string trackingId = 5;
-<<<<<<< HEAD
-  string execute = 6;
-  string state = 7;
-  string condition = 8;
-=======
   optional string execute = 6;
   string state = 7;
   optional string condition = 8;
->>>>>>> 001713f0
   int64 unixTimeNano = 9;
   bytes vars = 10;
 }
