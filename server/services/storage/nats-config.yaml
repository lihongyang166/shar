streams:
  - nats-config:
      name: WORKFLOW
      subjects:
        - WORKFLOW.System.Task.Create
        - WORKFLOW.System.Task.Update
        - WORKFLOW.System.Process.Pause
        - WORKFLOW.System.Process.Error
        - WORKFLOW.*.State.Job.Abort.*
        - WORKFLOW.*.State.Job.Complete.*
        - WORKFLOW.*.State.Activity.Abort
        - WORKFLOW.*.State.Activity.Complete
        - WORKFLOW.*.State.Activity.Execute
        - WORKFLOW.*.Command.>
        - WORKFLOW.*.Timers.ElementExecute
        - WORKFLOW.*.State.Execution.>
        - WORKFLOW.*.State.Job.Execute.AwaitMessage
        - WORKFLOW.*.State.Job.Execute.Launch
        - WORKFLOW.*.State.Job.Execute.ManualTask
        - WORKFLOW.*.State.Job.Execute.SendMessage.>
        - WORKFLOW.*.State.Job.Execute.ServiceTask.>
        - WORKFLOW.*.State.Job.Execute.Gateway
        - WORKFLOW.*.State.Job.Execute.Timer
        - WORKFLOW.*.State.Job.Execute.UserTask
        - WORKFLOW.*.State.Log.*
        - WORKFLOW.*.Message
        - WORKFLOW.*.State.Process.Complete
        - WORKFLOW.*.State.Process.Execute
        - WORKFLOW.*.State.Process.Terminated
        - WORKFLOW.*.Timers.WorkflowExecute
        - WORKFLOW.*.State.Traversal.Complete
        - WORKFLOW.*.State.Traversal.Execute
        - WORKFLOW.*.State.Job.Activate.Gateway
        - WORKFLOW.*.State.Job.ReEnter.Gateway
        - WORKFLOW.Message.Telemetry
        - $JS.EVENT.ADVISORY.CONSUMER.MAX_DELIVERIES.WORKFLOW.>
      retention: 1
      storage: 1
    nats-consumers:
      - nats-config:
          durable_name: JobAbortConsumer
          description: Abort job message queue
          deliver_policy: 0
          ack_policy: 0
          ack_wait: 30s
          filter_subject: WORKFLOW.*.State.Job.Abort.*
          max_ack_pending: 65535
      - nats-config:
          durable_name: GeneralAbortConsumer
          description: Abort workflow instance and activity message queue
          ack_policy: 0
          ack_wait: 30s
          filter_subject: WORKFLOW.*.State.*.Abort
          max_ack_pending: 65535
      - nats-config:
          durable_name: LaunchConsumer
          description: Sub workflow launch message queue
          ack_policy: 0
          ack_wait: 30s
          filter_subject: WORKFLOW.*.State.Job.Execute.Launch
          max_ack_pending: 65535
      - nats-config:
          durable_name: Message
          description: Intra-workflow message queue
          ack_policy: 0
          ack_wait: 30s
          filter_subject: WORKFLOW.*.Message
          max_ack_pending: 65535
      - nats-config:
          durable_name: WorkflowConsumer
          description: Workflow processing queue
          ack_policy: 0
          ack_wait: 30s
          filter_subject: WORKFLOW.*.State.Execution.>
          max_ack_pending: 65535
      - nats-config:
          durable_name: ProcessCompleteConsumer
          description: Process complete processing queue
          ack_policy: 0
          ack_wait: 30s
          filter_subject: WORKFLOW.*.State.Process.Complete
          max_ack_pending: 65535
      - nats-config:
          durable_name: JobCompleteConsumer
          description: Job complete processing queue
          ack_policy: 0
          ack_wait: 30s
          filter_subject: WORKFLOW.*.State.Job.Complete.*
          max_ack_pending: 65535
      - nats-config:
          durable_name: ActivityConsumer
          description: Activity complete processing queue
          ack_policy: 0
          ack_wait: 30s
          filter_subject: WORKFLOW.*.State.Activity.>
          max_ack_pending: 65535
      - nats-config:
          durable_name: Traversal
          description: Traversal processing queue
          ack_policy: 0
          ack_wait: 30s
          filter_subject: WORKFLOW.*.State.Traversal.Execute
          max_ack_pending: 65535
      - nats-config:
          durable_name: Tracking
          description: Tracking queue for sequential processing
          ack_policy: 0
          ack_wait: 30s
          filter_subject: WORKFLOW.>
          max_ack_pending: 1
      - nats-config:
          durable_name: GatewayExecuteConsumer
          description: Tracking queue for gateway execution
          ack_policy: 0
          ack_wait: 30s
          filter_subject: WORKFLOW.*.State.Job.Execute.Gateway
          max_ack_pending: 65535
      - nats-config:
          durable_name: GatewayActivateConsumer
          description: Tracking queue for gateway activation
          ack_policy: 0
          ack_wait: 30s
          filter_subject: WORKFLOW.*.State.Job.Activate.Gateway
          max_ack_pending: 1
      - nats-config:
          durable_name: GatewayReEnterConsumer
          description: Tracking queue for gateway activation
          ack_policy: 0
          ack_wait: 30s
          filter_subject: WORKFLOW.*.State.Job.ReEnter.Gateway
          max_ack_pending: 65535
      - nats-config:
          durable_name: AwaitMessageConsumer
          description: Tracking queue for gateway activation
          ack_policy: 0
          ack_wait: 30s
          filter_subject: WORKFLOW.*.State.Job.Execute.AwaitMessage
          max_ack_pending: 65535
      - nats-config:
<<<<<<< HEAD
          durable_name: MessageKickConsumer
          description: Message processing consumer timer
          ack_policy: 0
          ack_wait: 2m0s
          filter_subject: WORKFLOW.Message.Kick
          max_ack_pending: 1
      - nats-config:
=======
>>>>>>> 9132af3b
          durable_name: TelemetryTimerConsumer
          description: Server telemetry timer
          ack_policy: 0
          ack_wait: 1s
          filter_subject: WORKFLOW.Message.Telemetry
          max_ack_pending: 1
      - nats-config:
          durable_name: UndeliveredMsgConsumer
          description: Undeliverable workflow message queue.  Messages should be looked up in the WORKFLOW-MIRROR stream to avoid disappointment.
          ack_policy: 0
          ack_wait: 1s
          filter_subject: $JS.EVENT.ADVISORY.CONSUMER.MAX_DELIVERIES.WORKFLOW.>
  - nats-config:
      name: WORKFLOW-MIRROR
      retention: 0
      max_consumers: 0
      max_msgs: 0
      max_bytes: 0
      discard: 0
      max_age: 36h0m0s
      max_msgs_per_subject: 0
      storage: 1
      num_replicas: 0
      sources:
        - name: WORKFLOW
          filter_subject: WORKFLOW.*.State.>
      compression: 0
      allow_direct: false
      mirror_direct: false
    nats-consumers: []
buckets:
  - nats-config:
      bucket: WORKFLOW_MESSAGES
      description: ""
  - nats-config:
      bucket: WORKFLOW_CLIENTS
      description: ""
      ttl: 1.5s
  - nats-config:
      bucket: WORKFLOW_NAME
      description: ""
  - nats-config:
      bucket: WORKFLOW_DEF
      description: ""
  - nats-config:
      bucket: WORKFLOW_CLIENTTASK
      description: ""
  - nats-config:
      bucket: WORKFLOW_GATEWAY
      description: ""
  - nats-config:
      bucket: WORKFLOW_VARSTATE
      description: ""
  - nats-config:
      bucket: WORKFLOW_GENLCK
      description: ""
      ttl: 30s
  - nats-config:
      bucket: WORKFLOW_TSKSPEC
      description: ""
  - nats-config:
      bucket: WORKFLOW_EXECUTION
      description: ""
  - nats-config:
      bucket: WORKFLOW_TRACKING
      description: ""
#  - nats-config:
#      bucket: WORKFLOW_MSGNAME
#      description: ""
  - nats-config:
      bucket: WORKFLOW_OWNERID
      description: ""
  - nats-config:
      bucket: WORKFLOW_OWNERNAME
      description: ""
  - nats-config:
      bucket: WORKFLOW_HISTORY
      description: ""
  - nats-config:
      bucket: WORKFLOW_TSPECVER
      description: ""
  - nats-config:
      bucket: WORKFLOW_PROCESS_MAPPING
      description: ""
#  - nats-config:
#      bucket: WORKFLOW_INSTANCE
#      description: ""
  - nats-config:
      bucket: WORKFLOW_JOB
      description: ""
  - nats-config:
      bucket: WORKFLOW_VERSION
      description: ""
  - nats-config:
      bucket: WORKFLOW_USERTASK
      description: ""
  - nats-config:
      bucket: WORKFLOW_PROCESS
      description: ""
  - nats-config:
      bucket: WORKFLOW_MSGTYPES
      description: ""<|MERGE_RESOLUTION|>--- conflicted
+++ resolved
@@ -137,7 +137,6 @@
           filter_subject: WORKFLOW.*.State.Job.Execute.AwaitMessage
           max_ack_pending: 65535
       - nats-config:
-<<<<<<< HEAD
           durable_name: MessageKickConsumer
           description: Message processing consumer timer
           ack_policy: 0
@@ -145,8 +144,6 @@
           filter_subject: WORKFLOW.Message.Kick
           max_ack_pending: 1
       - nats-config:
-=======
->>>>>>> 9132af3b
           durable_name: TelemetryTimerConsumer
           description: Server telemetry timer
           ack_policy: 0
