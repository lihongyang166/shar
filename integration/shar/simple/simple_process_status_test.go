package simple

import (
	"context"
	"fmt"
	"gitlab.com/shar-workflow/shar/client/task"
	support "gitlab.com/shar-workflow/shar/internal/integration-support"
	"log/slog"
	"os"
	"slices"
	"testing"
	"time"

	"github.com/segmentio/ksuid"
	"github.com/stretchr/testify/assert"
	"github.com/stretchr/testify/require"
	"gitlab.com/shar-workflow/shar/client"
	"gitlab.com/shar-workflow/shar/model"
)

func TestSimpleProcessStatus(t *testing.T) {
	t.Parallel()
	// Create a starting context
	ctx := context.Background()

	// Dial shar
	ns := ksuid.New().String()
	cl := client.New(client.WithEphemeralStorage(), client.WithConcurrency(10), client.WithNamespace(ns))
	err := cl.Dial(ctx, tst.NatsURL)
	require.NoError(t, err)

	d := &testSimpleProcessStatsHandlerDef{t: t, finished: make(chan struct{}), waiter: make(chan struct{})}

	// Register a service task
	_, err = support.RegisterTaskYamlFile(ctx, cl, "simple_process_status_test.yaml", d.integrationSimple)
	require.NoError(t, err)
	err = cl.RegisterProcessComplete("SimpleProcess", d.processEnd)
	require.NoError(t, err)

	// Load BPMN workflow
	b, err := os.ReadFile("../../../testdata/simple-workflow.bpmn")
	require.NoError(t, err)
	_, err = cl.LoadBPMNWorkflowFromBytes(ctx, client.LoadWorkflowParams{Name: "SimpleWorkflowTest", WorkflowBPMN: b})
	require.NoError(t, err)

	// Listen for service tasks
	go func() {
		err := cl.Listen(ctx)
		require.NoError(t, err)
	}()

	// Launch the workflow
	executionId, _, err := cl.LaunchProcess(ctx, client.LaunchParams{ProcessID: "SimpleProcess"})
	require.NoError(t, err)
	select {
	case <-d.waiter:
	case <-time.After(time.Second * 10):
		assert.FailNow(t, "timed out waiting for process")
	}

	piResponse, err := cl.ListExecutionProcesses(ctx, executionId)
	require.NoError(t, err)
<<<<<<< HEAD
	for _, pi := range pis.ProcessInstanceId {
		ps, err := cl.GetProcessInstanceStatus(ctx, pi)
		require.NoError(t, err)
		// TODO: Fix this flapping test
		if *ps[0].Execute == "" {
			continue
		}
		assert.Equal(t, "SimpleProcess", *ps[0].Execute)
	}
=======

	require.True(t, len(piResponse.ProcessInstanceId) == 1, "only expecting a single process instance")
	processHistory, err := cl.GetProcessInstanceStatus(ctx, piResponse.ProcessInstanceId[0])
	require.NoError(t, err)

	slog.Info("###", "processHistory", processHistory)
	assert.True(t, slices.IndexFunc(processHistory, func(entry *model.ProcessHistoryEntry) bool {
		return *entry.Execute == "SimpleProcess"
	}) >= 0, "expected process instance status to be svc task SimpleProcess")

>>>>>>> 26f82cc3
	support.WaitForChan(t, d.finished, 20*time.Second)
	tst.AssertCleanKV(ns, t, 120*time.Second)
}

type testSimpleProcessStatsHandlerDef struct {
	t        *testing.T
	finished chan struct{}
	waiter   chan struct{}
}

func (d *testSimpleProcessStatsHandlerDef) integrationSimple(_ context.Context, _ task.JobClient, vars model.Vars) (model.Vars, error) {
	close(d.waiter)
	fmt.Println("Hi")
	carried, err := vars.GetInt64("carried")
	require.NoError(d.t, err)
	assert.Equal(d.t, int64(32768), carried)
	localVar, err := vars.GetInt64("localVar")
	require.NoError(d.t, err)
	assert.Equal(d.t, int64(42), localVar)
	vars.SetBool("Success", true)
	return vars, nil
}

func (d *testSimpleProcessStatsHandlerDef) processEnd(ctx context.Context, vars model.Vars, wfError *model.Error, state model.CancellationState) {
	close(d.finished)
}<|MERGE_RESOLUTION|>--- conflicted
+++ resolved
@@ -60,17 +60,6 @@
 
 	piResponse, err := cl.ListExecutionProcesses(ctx, executionId)
 	require.NoError(t, err)
-<<<<<<< HEAD
-	for _, pi := range pis.ProcessInstanceId {
-		ps, err := cl.GetProcessInstanceStatus(ctx, pi)
-		require.NoError(t, err)
-		// TODO: Fix this flapping test
-		if *ps[0].Execute == "" {
-			continue
-		}
-		assert.Equal(t, "SimpleProcess", *ps[0].Execute)
-	}
-=======
 
 	require.True(t, len(piResponse.ProcessInstanceId) == 1, "only expecting a single process instance")
 	processHistory, err := cl.GetProcessInstanceStatus(ctx, piResponse.ProcessInstanceId[0])
@@ -81,7 +70,6 @@
 		return *entry.Execute == "SimpleProcess"
 	}) >= 0, "expected process instance status to be svc task SimpleProcess")
 
->>>>>>> 26f82cc3
 	support.WaitForChan(t, d.finished, 20*time.Second)
 	tst.AssertCleanKV(ns, t, 120*time.Second)
 }
