--- conflicted
+++ resolved
@@ -301,14 +301,10 @@
 	if true {
 		panic(fmt.Errorf("BOOM, cause an ErrWorkflowFatal to be thrown"))
 	}
-<<<<<<< HEAD
 	retVars := model.NewVars()
 	retVars.SetBool("success", true)
 	retVars.SetInt64("myVar", 69) // nolint:ireturn
 	return retVars, nil
-=======
-
-	return model.Vars{"success": true, "myVar": 69}, nil
 }
 
 func (d *fatalErrorHandledHandlerDef) willResultInRetryExhaustion(ctx context.Context, jobClient task.JobClient, vars model.Vars) (model.Vars, error) {
@@ -323,5 +319,4 @@
 	}
 
 	return vars, nil
->>>>>>> 26f82cc3
 }